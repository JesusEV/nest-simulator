# -*- coding: utf-8 -*-
#
# generate_modelsmodule.py
#
# This file is part of NEST.
#
# Copyright (C) 2004 The NEST Initiative
#
# NEST is free software: you can redistribute it and/or modify
# it under the terms of the GNU General Public License as published by
# the Free Software Foundation, either version 2 of the License, or
# (at your option) any later version.
#
# NEST is distributed in the hope that it will be useful,
# but WITHOUT ANY WARRANTY; without even the implied warranty of
# MERCHANTABILITY or FITNESS FOR A PARTICULAR PURPOSE.  See the
# GNU General Public License for more details.
#
# You should have received a copy of the GNU General Public License
# along with NEST.  If not, see <http://www.gnu.org/licenses/>.

"""Script to generate the modelsmodule implementation file.

This script is called during the run of CMake and generates the file
models/modelsmodule.cpp as well as the list of source files to be
compiled by CMake.
"""

import argparse
import os
import sys
from pathlib import Path
from textwrap import dedent


def parse_commandline():
    """Parse the commandline arguments and put them into variables.

    There are three arguments to this script that can be given either as
    positional arguments or by their name.

    1. srcdir: the path to the top-level NEST source directory
    2. blddir: the path to the NEST build directory (-DCMAKE_INSTALL_PREFIX)
    3. models: the semicolon-separated list of models to be built in

    This function does not return anything, but instead it checks the
    commandline arguments and makes them available as global variables
    of the script. ``srcdir`` and ``blddir`` are set as they were
    given. The model list is split and commented models (i.e. ones
    that start with '#') are filtered out. The list is then made
    available under the name model_names.
    """

    global srcdir, blddir, model_names

    description = "Generate the implementation and header files for modelsmodule."
    parser = argparse.ArgumentParser(description=description)
    parser.add_argument("srcdir", type=str, help="the source directory of NEST")
    parser.add_argument("blddir", type=str, help="the build directory of NEST")
    parser.add_argument("models", type=str, help="the models to build into NEST")
    args = parser.parse_args()

    srcdir = args.srcdir
    blddir = args.blddir

    model_names = [model_file.strip() for model_file in args.models.split(";")]
    model_names = [model for model in model_names if model and not model.startswith("#")]


def get_models_from_file(model_file):
    """Extract model information from a given model file.

    This function applies a series of simple heuristics to find the
    preprocessor guards and the list of models in the file. Guards are
    expected to be in the form "#ifdef HAVE_<LIB>" with one guard per
    line. For the models, a list of unique pattern is used to infer
    the correct model type from the line in the file.

    The majority of neuron, device, and connection models are classes
    derived from a specific base class (like Node, ArchivingNode, or
    Connection) or from another model. The latter can only be detected
    if the base model has the same name as the file.

    The rate and binary neurons are typedefs for specialized template
    classes and multiple of such typedefs may be present in a file.

    Parameters
    ----------
    model_file: str
        The base file name (i.e. without extension) of the model file
        to get the information from.

    Returns
    -------
    tuple with two components:
        0: HAVE_* preprocessor guards required for the models in the file
        1: a zip of model types and model names found in the file and
           that need registering

    """

    model_patterns = {
        "neuron": "public ArchivingNode",
        "stimulator": "public StimulationDevice",
        "recorder": "public RecordingDevice",
        "devicelike": "public DeviceNode",
        "connection": "public Connection",
        "node": "public Node",
        "clopath": "public ClopathArchivingNode",
        "urbanczik": "public UrbanczikArchivingNode",
        "eprop": "public EpropArchivingNode",
        "eprop_connection": "public eprop_synapse",
        "binary": "typedef binary_neuron",
        "rate": "typedef rate_",
    }

    fname = Path(srcdir) / "models" / f"{model_file}.h"
    if not os.path.exists(fname):
        print(f"ERROR: Model with name {model_file}.h does not exist", file=sys.stderr)
        sys.exit(128)

    guards = []
    names = []
    types = []
    with open(fname, "r") as file:
        for line in file:
            if line.startswith("#ifdef HAVE_"):
                guards.append(line.strip().split()[1])
            if line.startswith(f"class {model_file} : "):
                for mtype, pattern in model_patterns.items():
                    if pattern in line:
                        names.append(model_file)
                        types.append(mtype)
            if line.startswith("class") and line.strip().endswith(f" : public {model_file}"):
                names.append(line.split(" ", 2)[1])
                # try to infer the type of the derived model from the base model,
                # assuming that that was defined earlier in the file
                try:
                    types.append(types[names.index(model_file)])
                except (ValueError, KeyError) as e:
                    types.append("node")
            if line.startswith("typedef "):
                for mtype, pattern in model_patterns.items():
                    if pattern in line:
                        names.append(line.rsplit(" ", 1)[-1].strip()[:-1])
                        types.append(mtype)

    return tuple(guards), zip(types, names)


def get_include_and_model_data():
    """Create data dictionaries for include files and models.

    This function creates two nested dictionaries.

    The first (`includes`) contains the a mapping from model_type ->
    guards -> model_includes and is used in the code generation
    function to print all include lines. This basically corresponds to
    the list handed to the script as the `models` command line
    argument, but is enriched by model type information and the
    preprocessor guards needed for the individual include files.

    The second (`models`) is a mapping from model_type -> guards ->
    model_names and is used to generate the actual model registration
    lines.  model_names here is a list of models that is potentially
    larger than the ones coming in throught the `models` command line
    argument, as each file could contain multiple model definitions.

    This function does not return anything, but instead sets the
    global variables `includes` and `models` to be used by the code
    generation function.

    """

    global includes, models

    includes = {}
    models = {}

    for model_file in model_names:
        guards, model_types_names = get_models_from_file(model_file)
        for tp, nm in model_types_names:
            # Assemble a nested dictionary for the includes:
            fname = model_file + ".h"
            if tp in includes:
                if guards in includes[tp]:
                    includes[tp][guards].add(fname)
                else:
                    includes[tp][guards] = set([fname])
            else:
                includes[tp] = {guards: set([fname])}

            if (Path(srcdir) / "models" / f"{model_file}_impl.h").is_file():
                includes[tp][guards].add(f"{model_file}_impl.h")

            # Assemble a nested dictionary for the models:
            if tp in models:
                if guards in models[tp]:
                    models[tp][guards].append(nm)
                else:
                    models[tp][guards] = [nm]
            else:
                models[tp] = {guards: [nm]}


def start_guard(guards):
    """Print an #ifdef line with preprocessor guards if needed."""

    if guards:
        guard_str = " && ".join([f"defined( {guard} )" for guard in guards])
        return f"#if {guard_str}\n"
    else:
        return ""


def end_guard(guards):
    """Print an #endif line for the preprocessor guards if needed."""
    return "#endif\n" if guards else ""


def generate_modelsmodule():
    """Write the modelsmodule implementation out to file.

    This is a very straightforward function that prints several blocks
    of C++ code to the file modelsmodule.cpp in the `blddir` handed as
    a commandline argument to the script. The blocks in particular are

    1. the copyright header.
    2. a list of generic NEST includes
    3. the list of includes for the models to build into NEST
    4. some boilerplate function implementations needed to fulfill the
       Module interface
    5. the list of model registration lines for the models to build
       into NEST

    The code is enriched by structured C++ comments as to make
    debugging of the code generation process easier in case of errors.

    """

    fname = Path(srcdir) / "doc" / "copyright_header.cpp"
    with open(fname, "r") as file:
        copyright_header = file.read()

    fname = "modelsmodule.cpp"
    modeldir = Path(blddir) / "models"
    modeldir.mkdir(parents=True, exist_ok=True)
    with open(modeldir / fname, "w") as file:
        file.write(copyright_header.replace("{{file_name}}", fname))
        file.write(
            dedent(
                """
            #include "modelsmodule.h"

            // Generated includes
            #include "config.h"
        """
            )
        )

        for model_type, guards_fnames in includes.items():
            file.write(f"\n// {model_type.capitalize()} models\n")
            for guards, fnames in guards_fnames.items():
                file.write(start_guard(guards))
                for fname in fnames:
                    file.write(f'#include "{fname}"\n')
                file.write(end_guard(guards))

        file.write(
            dedent(
                """
            nest::ModelsModule::ModelsModule()
            {
            }

            nest::ModelsModule::~ModelsModule()
            {
            }

            const std::string
            nest::ModelsModule::name() const
            {
              return std::string( "NEST standard models module" );
            }

            void
            nest::ModelsModule::init( SLIInterpreter* )
            {"""
            )
        )

        for model_type, guards_mnames in models.items():
            file.write(f"\n  // {model_type.capitalize()} models\n")
            for guards, mnames in guards_mnames.items():
                file.write(start_guard(guards))
                for mname in mnames:
<<<<<<< HEAD
                    if model_type == "connection" or model_type == "eprop_connection":
                        file.write(conn_reg.format(model=mname))
                    else:
                        file.write(node_reg.format(model=mname))
=======
                    file.write(f'  register_{mname}( "{mname}" );\n')
>>>>>>> 806e7df9
                file.write(end_guard(guards))

        file.write("}")


def print_model_sources():
    """Hand back the list of model source files to CMake.

    In addition to the header file names handed to the script in the
    form of the `models` commandline argument, this function searches
    for corresponding implementation files with the extensions `.cpp`
    and `_impl.h`. The list of models is printed as a CMake list,
    i.e. as a semicolon separated string.

    """

    model_sources = []
    source_files = os.listdir(Path(srcdir) / "models")
    for model_name in model_names:
        source_candidates = [model_name + suffix for suffix in (".cpp", ".h", "_impl.h")]
        model_sources.extend([f for f in source_files if f in source_candidates])
    print(";".join(model_sources), end="")


if __name__ == "__main__":
    parse_commandline()
    get_include_and_model_data()
    generate_modelsmodule()
    print_model_sources()<|MERGE_RESOLUTION|>--- conflicted
+++ resolved
@@ -294,14 +294,7 @@
             for guards, mnames in guards_mnames.items():
                 file.write(start_guard(guards))
                 for mname in mnames:
-<<<<<<< HEAD
-                    if model_type == "connection" or model_type == "eprop_connection":
-                        file.write(conn_reg.format(model=mname))
-                    else:
-                        file.write(node_reg.format(model=mname))
-=======
                     file.write(f'  register_{mname}( "{mname}" );\n')
->>>>>>> 806e7df9
                 file.write(end_guard(guards))
 
         file.write("}")
