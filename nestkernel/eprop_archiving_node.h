--- conflicted
+++ resolved
@@ -49,13 +49,8 @@
   EpropArchivingNode();
   EpropArchivingNode( const EpropArchivingNode& );
 
-<<<<<<< HEAD
+  //! Initialize the update history and register the eprop synapse.
   void register_eprop_connection() override;
-=======
-  //! Initialize the update history and register the eprop synapse.
-  void init_update_history();
->>>>>>> 65305b8b
-
 
   //! Register current update in the update history and deregister previous update.
   void write_update_to_history( const long t_previous_update, const long t_current_update );
@@ -107,13 +102,11 @@
 private:
   //! Count of the emitted spikes for the firing rate regularization.
   size_t n_spikes_;
+  
+  //!< number of incoming eprop synapses
+  size_t eprop_indegree_; 
 
-<<<<<<< HEAD
-  size_t eprop_indegree_; //!< number of incoming eprop synapses
-
-=======
   //! History of updates still needed by at least one synapse.
->>>>>>> 65305b8b
   std::vector< HistEntryEpropUpdate > update_history_;
 
   //! History of the firing rate regularization.
