/*
 *  target_table_devices.cpp
 *
 *  This file is part of NEST.
 *
 *  Copyright (C) 2004 The NEST Initiative
 *
 *  NEST is free software: you can redistribute it and/or modify
 *  it under the terms of the GNU General Public License as published by
 *  the Free Software Foundation, either version 2 of the License, or
 *  (at your option) any later version.
 *
 *  NEST is distributed in the hope that it will be useful,
 *  but WITHOUT ANY WARRANTY; without even the implied warranty of
 *  MERCHANTABILITY or FITNESS FOR A PARTICULAR PURPOSE.  See the
 *  GNU General Public License for more details.
 *
 *  You should have received a copy of the GNU General Public License
 *  along with NEST.  If not, see <http://www.gnu.org/licenses/>.
 *
 */

#include "target_table_devices.h"

// Includes from nestkernel:
#include "kernel_manager.h"
#include "connector_base.h"
#include "vp_manager_impl.h"

// Includes from SLI:
// #include "arraydatum.h"

nest::TargetTableDevices::TargetTableDevices()
{
}

nest::TargetTableDevices::~TargetTableDevices()
{
}

void
nest::TargetTableDevices::initialize()
{
  const thread num_threads = kernel().vp_manager.get_num_threads();
  target_to_devices_.resize( num_threads );
  target_from_devices_.resize( num_threads );
  sending_devices_gids_.resize( num_threads );
  for ( thread tid = 0; tid < num_threads; ++tid )
  {
    target_to_devices_[ tid ] = new std::vector< HetConnector* >( 0 );
    target_from_devices_[ tid ] = new std::vector< HetConnector* >( 0 );
    sending_devices_gids_[ tid ] = new std::vector< index >( 0 );
  }
}

void
nest::TargetTableDevices::finalize()
{
  for ( std::vector< std::vector< HetConnector* >* >::iterator it =
          target_to_devices_.begin();
        it != target_to_devices_.end();
        ++it )
  {
    for ( std::vector< HetConnector* >::iterator jt = ( *it )->begin();
          jt != ( *it )->end();
          ++jt )
    {
      delete *jt;
    }
    delete *it;
  }
  target_to_devices_.clear();
  for ( std::vector< std::vector< HetConnector* >* >::iterator it =
          target_from_devices_.begin();
        it != target_from_devices_.end();
        ++it )
  {
    for ( std::vector< HetConnector* >::iterator jt = ( *it )->begin();
          jt != ( *it )->end();
          ++jt )
    {
      delete *jt;
    }
    delete *it;
  }
  target_from_devices_.clear();
  for ( std::vector< std::vector< index >* >::iterator it =
          sending_devices_gids_.begin();
        it != sending_devices_gids_.end();
        ++it )
  {
    delete *it;
  }
  sending_devices_gids_.clear();
}

void
nest::TargetTableDevices::resize()
{
  const thread num_threads = kernel().vp_manager.get_num_threads();
  for ( thread tid = 0; tid < num_threads; ++tid )
  {
    const size_t old_size_to_devices = target_to_devices_[ tid ]->size();
    target_to_devices_[ tid ]->resize(
      kernel().node_manager.get_max_num_local_nodes() );
    for ( size_t i = old_size_to_devices; i < target_to_devices_[ tid ]->size();
          ++i )
    {
      ( *target_to_devices_[ tid ] )[ i ] = new HetConnector();
    }
    const size_t old_size_from_devices = target_from_devices_[ tid ]->size();
    target_from_devices_[ tid ]->resize(
      kernel().node_manager.get_num_local_devices() );
    sending_devices_gids_[ tid ]->resize(
      kernel().node_manager.get_num_local_devices(), 0 );
    for ( size_t i = old_size_from_devices;
          i < target_from_devices_[ tid ]->size();
          ++i )
    {
      ( *target_from_devices_[ tid ] )[ i ] = new HetConnector();
    }
  }
}

size_t
nest::TargetTableDevices::get_num_connections_to_devices_( const thread tid,
  const synindex synapse_id ) const
{
  size_t num_connections = 0;
  for ( std::vector< HetConnector* >::const_iterator it =
          target_to_devices_[ tid ]->begin();
        it != target_to_devices_[ tid ]->end();
        ++it )
  {
    num_connections += ( *it )->get_num_connections( synapse_id );
  }
  return num_connections;
}

size_t
nest::TargetTableDevices::get_num_connections_from_devices_( const thread tid,
  const synindex synapse_id ) const
{
  size_t num_connections = 0;
  for ( std::vector< HetConnector* >::const_iterator it =
          target_from_devices_[ tid ]->begin();
        it != target_from_devices_[ tid ]->end();
        ++it )
  {
    num_connections += ( *it )->get_num_connections( synapse_id );
  }
  return num_connections;
}

void
nest::TargetTableDevices::get_connections_to_devices_(
  const index requested_source_gid,
  const index requested_target_gid,
  const thread tid,
  const synindex synapse_id,
<<<<<<< HEAD
  const long_t synapse_label,
=======
  const long synapse_label,
>>>>>>> ba44ac52
  ArrayDatum& conns ) const
{
  for ( size_t lid = 0; lid < target_to_devices_[ tid ]->size(); ++lid )
  {
    const index source_gid = kernel().vp_manager.lid_to_gid( lid );
    if ( requested_source_gid == source_gid || requested_source_gid == 0 )
    {
      if ( source_gid > 0 ) // not the root subnet
      {
        ( *target_to_devices_[ tid ] )[ lid ]->get_all_connections( source_gid,
          requested_target_gid,
          tid,
          synapse_id,
          synapse_label,
          conns );
      }
    }
  }
}

void
nest::TargetTableDevices::get_connections_from_devices_(
  const index requested_source_gid,
  const index requested_target_gid,
  const thread tid,
  const synindex synapse_id,
<<<<<<< HEAD
  const long_t synapse_label,
=======
  const long synapse_label,
>>>>>>> ba44ac52
  ArrayDatum& conns ) const
{
  for ( std::vector< index >::const_iterator it =
          sending_devices_gids_[ tid ]->begin();
        it != sending_devices_gids_[ tid ]->end();
        ++it )
  {
    const Node* source = kernel().node_manager.get_node( *it, tid );
    const index source_gid = source->get_gid();
    if ( requested_source_gid == source_gid || requested_source_gid == 0 )
    {
      if ( source_gid > 0 ) // not the root subnet
      {
        const index ldid = source->get_local_device_id();
        ( *target_from_devices_[ tid ] )[ ldid ]->get_all_connections(
          source_gid,
          requested_target_gid,
          tid,
          synapse_id,
          synapse_label,
          conns );
      }
    }
  }
}

void
nest::TargetTableDevices::get_connections( const index requested_source_gid,
  const index requested_target_gid,
  const thread tid,
  const synindex synapse_id,
<<<<<<< HEAD
  const long_t synapse_label,
=======
  const long synapse_label,
>>>>>>> ba44ac52
  ArrayDatum& conns ) const
{
  // collect all connections from neurons to devices
  const size_t num_connections_to_devices_in_thread =
    get_num_connections_to_devices_( tid, synapse_id );
  conns.reserve( conns.size() + num_connections_to_devices_in_thread );
  get_connections_to_devices_( requested_source_gid,
    requested_target_gid,
    tid,
    synapse_id,
    synapse_label,
    conns );

  // collect all connections from devices
  const size_t num_connections_from_devices_in_thread =
    get_num_connections_from_devices_( tid, synapse_id );
  conns.reserve( conns.size() + num_connections_from_devices_in_thread );
  get_connections_from_devices_( requested_source_gid,
    requested_target_gid,
    tid,
    synapse_id,
    synapse_label,
    conns );
}<|MERGE_RESOLUTION|>--- conflicted
+++ resolved
@@ -158,11 +158,7 @@
   const index requested_target_gid,
   const thread tid,
   const synindex synapse_id,
-<<<<<<< HEAD
-  const long_t synapse_label,
-=======
   const long synapse_label,
->>>>>>> ba44ac52
   ArrayDatum& conns ) const
 {
   for ( size_t lid = 0; lid < target_to_devices_[ tid ]->size(); ++lid )
@@ -189,11 +185,7 @@
   const index requested_target_gid,
   const thread tid,
   const synindex synapse_id,
-<<<<<<< HEAD
-  const long_t synapse_label,
-=======
   const long synapse_label,
->>>>>>> ba44ac52
   ArrayDatum& conns ) const
 {
   for ( std::vector< index >::const_iterator it =
@@ -225,11 +217,7 @@
   const index requested_target_gid,
   const thread tid,
   const synindex synapse_id,
-<<<<<<< HEAD
-  const long_t synapse_label,
-=======
   const long synapse_label,
->>>>>>> ba44ac52
   ArrayDatum& conns ) const
 {
   // collect all connections from neurons to devices
