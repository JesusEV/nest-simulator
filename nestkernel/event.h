--- conflicted
+++ resolved
@@ -1076,13 +1076,8 @@
   std::vector< unsigned int >::iterator& operator>>(
     std::vector< unsigned int >::iterator& pos )
   {
-<<<<<<< HEAD
-    for ( typename std::vector< D >::iterator i = coeffarray_as_d_begin_;
-=======
-    write_to_comm_buffer( *( supported_syn_ids_.begin() ), pos );
-    write_to_comm_buffer( sender_gid_, pos );
     for ( typename std::vector< DataType >::iterator i = coeffarray_as_d_begin_;
->>>>>>> c262efb8
+
           i != coeffarray_as_d_end_;
           i++ )
     {
@@ -1096,15 +1091,11 @@
   size_t
   size()
   {
-<<<<<<< HEAD
-    return number_of_uints_covered< D >() * coeff_length_;
-=======
     size_t s = number_of_uints_covered< synindex >();
     s += number_of_uints_covered< index >();
     s += number_of_uints_covered< DataType >() * coeff_length_;
 
     return s;
->>>>>>> c262efb8
   }
 
   const std::vector< unsigned int >::iterator&
@@ -1219,17 +1210,13 @@
   return elem;
 }
 
-<<<<<<< HEAD
-template < typename D, typename E >
-std::vector< synindex > DataSecondaryEvent< D, E >::pristine_supported_syn_ids_;
-
-template < typename D, typename E >
-std::vector< synindex > DataSecondaryEvent< D, E >::supported_syn_ids_;
-=======
+template < typename Datatype, typename Subclass >
+std::vector< synindex > DataSecondaryEvent< Datatype, Subclass >::pristine_supported_syn_ids_;
+
 template < typename DataType, typename Subclass >
 std::vector< synindex >
   DataSecondaryEvent< DataType, Subclass >::supported_syn_ids_;
->>>>>>> c262efb8
+
 
 template < typename DataType, typename Subclass >
 size_t DataSecondaryEvent< DataType, Subclass >::coeff_length_ = 0;
