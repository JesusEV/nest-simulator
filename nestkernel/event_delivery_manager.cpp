/*
 *  event_delivery_manager.cpp
 *
 *  This file is part of NEST.
 *
 *  Copyright (C) 2004 The NEST Initiative
 *
 *  NEST is free software: you can redistribute it and/or modify
 *  it under the terms of the GNU General Public License as published by
 *  the Free Software Foundation, either version 2 of the License, or
 *  (at your option) any later version.
 *
 *  NEST is distributed in the hope that it will be useful,
 *  but WITHOUT ANY WARRANTY; without even the implied warranty of
 *  MERCHANTABILITY or FITNESS FOR A PARTICULAR PURPOSE.  See the
 *  GNU General Public License for more details.
 *
 *  You should have received a copy of the GNU General Public License
 *  along with NEST.  If not, see <http://www.gnu.org/licenses/>.
 *
 */

#include "event_delivery_manager.h"

// C++ includes:
#include <algorithm> // rotate
#include <numeric>   // accumulate

// Includes from nestkernel:
#include "connection_manager.h"
#include "connection_manager_impl.h"
#include "event_delivery_manager_impl.h"
#include "kernel_manager.h"
#include "mpi_manager_impl.h"
#include "send_buffer_position.h"
#include "source.h"
#include "vp_manager.h"
#include "vp_manager_impl.h"

// Includes from sli:
#include "dictutils.h"

namespace nest
{
EventDeliveryManager::EventDeliveryManager()
  : off_grid_spiking_( false )
  , moduli_()
  , slice_moduli_()
  , emitted_spikes_register_()
  , off_grid_emitted_spike_register_()
  , send_buffer_secondary_events_()
  , recv_buffer_secondary_events_()
  , local_spike_counter_()
  , send_buffer_spike_data_()
  , recv_buffer_spike_data_()
  , send_buffer_off_grid_spike_data_()
  , recv_buffer_off_grid_spike_data_()
  , send_buffer_target_data_()
  , recv_buffer_target_data_()
  , buffer_size_target_data_has_changed_( false )
  , buffer_size_spike_data_has_changed_( false )
  , decrease_buffer_size_spike_data_( true )
  , gather_completed_checker_()
{
}

EventDeliveryManager::~EventDeliveryManager()
{
}

void
EventDeliveryManager::initialize()
{
  const thread num_threads = kernel().vp_manager.get_num_threads();

  init_moduli();
  local_spike_counter_.resize( num_threads, 0 );
  reset_counters();
  reset_timers_for_preparation();
  reset_timers_for_dynamics();
  emitted_spikes_register_.resize( num_threads );
  off_grid_emitted_spike_register_.resize( num_threads );
  gather_completed_checker_.initialize( num_threads, false );
  // Ensures that ResetKernel resets off_grid_spiking_
  off_grid_spiking_ = false;
  buffer_size_target_data_has_changed_ = false;
  buffer_size_spike_data_has_changed_ = false;
  decrease_buffer_size_spike_data_ = true;

#pragma omp parallel
  {
    const thread tid = kernel().vp_manager.get_thread_id();
<<<<<<< HEAD

    if ( spike_register_[ tid ] == NULL )
    {
      spike_register_[ tid ] = new std::vector< std::vector< Target > >();
    }
    spike_register_[ tid ]->resize( kernel().connection_manager.get_min_delay(), std::vector< Target >() );
=======
    emitted_spikes_register_[ tid ].resize( num_threads,
      std::vector< std::vector< Target > >( kernel().connection_manager.get_min_delay(), std::vector< Target >() ) );
>>>>>>> 96c006da

    off_grid_emitted_spike_register_[ tid ].resize( num_threads,
      std::vector< std::vector< OffGridTarget > >(
        kernel().connection_manager.get_min_delay(), std::vector< OffGridTarget >() ) );
  } // of omp parallel
}

void
EventDeliveryManager::finalize()
{
  // clear the spike buffers
<<<<<<< HEAD
  for ( auto it = spike_register_.begin(); it < spike_register_.end(); ++it )
  {
    ( *it )->clear();
    delete ( *it );
  }
  spike_register_.clear();
  std::vector< std::vector< std::vector< std::vector< OffGridTarget > > > >().swap( off_grid_spike_register_ );
=======
  std::vector< std::vector< std::vector< std::vector< Target > > > >().swap( emitted_spikes_register_ );
  std::vector< std::vector< std::vector< std::vector< OffGridTarget > > > >().swap( off_grid_emitted_spike_register_ );
>>>>>>> 96c006da

  send_buffer_secondary_events_.clear();
  recv_buffer_secondary_events_.clear();
  send_buffer_spike_data_.clear();
  recv_buffer_spike_data_.clear();
  send_buffer_off_grid_spike_data_.clear();
  recv_buffer_off_grid_spike_data_.clear();
}

void
EventDeliveryManager::change_number_of_threads()
{
  finalize();
  initialize();
}

void
EventDeliveryManager::set_status( const DictionaryDatum& dict )
{
  updateValue< bool >( dict, names::off_grid_spiking, off_grid_spiking_ );
}

void
EventDeliveryManager::get_status( DictionaryDatum& dict )
{
  def< bool >( dict, names::off_grid_spiking, off_grid_spiking_ );
  def< unsigned long >(
    dict, names::local_spike_counter, std::accumulate( local_spike_counter_.begin(), local_spike_counter_.end(), 0 ) );

#ifdef TIMER_DETAILED
  def< double >( dict, names::time_collocate_spike_data, sw_collocate_spike_data_.elapsed() );
  def< double >( dict, names::time_communicate_spike_data, sw_communicate_spike_data_.elapsed() );
  def< double >( dict, names::time_deliver_spike_data, sw_deliver_spike_data_.elapsed() );
  def< double >( dict, names::time_communicate_target_data, sw_communicate_target_data_.elapsed() );
#endif
}

void
EventDeliveryManager::resize_send_recv_buffers_target_data()
{
  // compute send receive counts and allocate memory for buffers
  send_buffer_target_data_.resize( kernel().mpi_manager.get_buffer_size_target_data() );
  recv_buffer_target_data_.resize( kernel().mpi_manager.get_buffer_size_target_data() );
}

void
EventDeliveryManager::resize_send_recv_buffers_spike_data_()
{
  if ( kernel().mpi_manager.get_buffer_size_spike_data() > send_buffer_spike_data_.size() )
  {
    send_buffer_spike_data_.resize( kernel().mpi_manager.get_buffer_size_spike_data() );
    recv_buffer_spike_data_.resize( kernel().mpi_manager.get_buffer_size_spike_data() );
    send_buffer_off_grid_spike_data_.resize( kernel().mpi_manager.get_buffer_size_spike_data() );
    recv_buffer_off_grid_spike_data_.resize( kernel().mpi_manager.get_buffer_size_spike_data() );
  }
}

void
EventDeliveryManager::configure_spike_data_buffers()
{
  assert( kernel().connection_manager.get_min_delay() != 0 );

  configure_spike_register();

  send_buffer_spike_data_.clear();
  send_buffer_off_grid_spike_data_.clear();

  resize_send_recv_buffers_spike_data_();
}

void
EventDeliveryManager::configure_spike_register()
{
#pragma omp parallel
  {
    const thread tid = kernel().vp_manager.get_thread_id();
    reset_spike_register_( tid );
    resize_spike_register_( tid );
  }
}

void
EventDeliveryManager::configure_secondary_buffers()
{
  send_buffer_secondary_events_.clear();
  send_buffer_secondary_events_.resize( kernel().mpi_manager.get_send_buffer_size_secondary_events_in_int() );
  recv_buffer_secondary_events_.clear();
  recv_buffer_secondary_events_.resize( kernel().mpi_manager.get_recv_buffer_size_secondary_events_in_int() );
}

void
EventDeliveryManager::init_moduli()
{
  delay min_delay = kernel().connection_manager.get_min_delay();
  delay max_delay = kernel().connection_manager.get_max_delay();
  assert( min_delay != 0 );
  assert( max_delay != 0 );

  /*
   * Ring buffers use modulos to determine where to store incoming events
   * with given time stamps, relative to the beginning of the slice in which
   * the spikes are delivered from the queue, ie, the slice after the one
   * in which they were generated. The pertaining offsets are 0..max_delay-1.
   */

  moduli_.resize( min_delay + max_delay );

  for ( delay d = 0; d < min_delay + max_delay; ++d )
  {
    moduli_[ d ] = ( kernel().simulation_manager.get_clock().get_steps() + d ) % ( min_delay + max_delay );
  }

  // Slice-based ring-buffers have one bin per min_delay steps,
  // up to max_delay.  Time is counted as for normal ring buffers.
  // The slice_moduli_ table maps time steps to these bins
  const size_t nbuff = static_cast< size_t >( std::ceil( static_cast< double >( min_delay + max_delay ) / min_delay ) );
  slice_moduli_.resize( min_delay + max_delay );
  for ( delay d = 0; d < min_delay + max_delay; ++d )
  {
    slice_moduli_[ d ] = ( ( kernel().simulation_manager.get_clock().get_steps() + d ) / min_delay ) % nbuff;
  }
}

/**
 * This function is called after all nodes have been updated.
 * We can compute the value of (T+d) mod max_delay without explicit
 * reference to the network clock, because compute_moduli_ is
 * called whenever the network clock advances.
 * The various modulos for all available delays are stored in
 * a lookup-table and this table is rotated once per time slice.
 */
void
EventDeliveryManager::update_moduli()
{
  delay min_delay = kernel().connection_manager.get_min_delay();
  delay max_delay = kernel().connection_manager.get_max_delay();
  assert( min_delay != 0 );
  assert( max_delay != 0 );

  /*
   * Note that for updating the modulos, it is sufficient
   * to rotate the buffer to the left.
   */
  assert( moduli_.size() == ( index ) ( min_delay + max_delay ) );
  std::rotate( moduli_.begin(), moduli_.begin() + min_delay, moduli_.end() );

  /*
   For the slice-based ring buffer, we cannot rotate the table, but
   have to re-compute it, since max_delay_ may not be a multiple of
   min_delay_.  Reference time is the time at the beginning of the slice.
   */
  const size_t nbuff = static_cast< size_t >( std::ceil( static_cast< double >( min_delay + max_delay ) / min_delay ) );
  for ( delay d = 0; d < min_delay + max_delay; ++d )
  {
    slice_moduli_[ d ] = ( ( kernel().simulation_manager.get_clock().get_steps() + d ) / min_delay ) % nbuff;
  }
}

void
EventDeliveryManager::reset_counters()
{
  for ( auto& spike_counter : local_spike_counter_ )
  {
    spike_counter = 0;
  }
}

void
EventDeliveryManager::reset_timers_for_preparation()
{
#ifdef TIMER_DETAILED
  sw_communicate_target_data_.reset();
#endif
}

void
EventDeliveryManager::reset_timers_for_dynamics()
{
#ifdef TIMER_DETAILED
  sw_collocate_spike_data_.reset();
  sw_communicate_spike_data_.reset();
  sw_deliver_spike_data_.reset();
#endif
}

void
EventDeliveryManager::write_done_marker_secondary_events_( const bool done )
{
  // write done marker at last position in every chunk
  for ( thread rank = 0; rank < kernel().mpi_manager.get_num_processes(); ++rank )
  {
    send_buffer_secondary_events_[ kernel().mpi_manager.get_done_marker_position_in_secondary_events_send_buffer(
      rank ) ] = done;
  }
}

void
EventDeliveryManager::gather_secondary_events( const bool done )
{
  write_done_marker_secondary_events_( done );
  kernel().mpi_manager.communicate_secondary_events_Alltoallv(
    send_buffer_secondary_events_, recv_buffer_secondary_events_ );
}

bool
EventDeliveryManager::deliver_secondary_events( const thread tid, const bool called_from_wfr_update )
{
  return kernel().connection_manager.deliver_secondary_events(
    tid, called_from_wfr_update, recv_buffer_secondary_events_ );
}

void
EventDeliveryManager::gather_spike_data( const thread tid )
{
  if ( off_grid_spiking_ )
  {
    gather_spike_data_( tid, send_buffer_off_grid_spike_data_, recv_buffer_off_grid_spike_data_ );
  }
  else
  {
    gather_spike_data_( tid, send_buffer_spike_data_, recv_buffer_spike_data_ );
  }
}

template < typename SpikeDataT >
void
EventDeliveryManager::gather_spike_data_( const thread tid,
  std::vector< SpikeDataT >& send_buffer,
  std::vector< SpikeDataT >& recv_buffer )
{
<<<<<<< HEAD
  // TODO: For this branch, spike gathering is done in master only, which is assigned all ranks.
  //       Since AssignedRanks are used deeply in send_buffer_position, we fix the rank assignment
  //       manually here.
  // const AssignedRanks assigned_ranks = kernel().vp_manager.get_assigned_ranks( tid );
  assert( tid == 0 );
  AssignedRanks assigned_ranks;
  assigned_ranks.begin = 0;
  assigned_ranks.end = kernel().mpi_manager.get_num_processes();
  assigned_ranks.size = assigned_ranks.end - assigned_ranks.begin;
  assigned_ranks.max_size = assigned_ranks.size;

  /* NOTE:
   * For experimentation, the next two lines set MPI buffers to a fixed, large size
   * This temporarily replaces multi-round collocation with adjustable buffer size.
   *  As a side-effect, NEST compiled with MPI may see massive slow-down; reduce buffer
   * size to run tests with MPI.
   *
   * TODO: Re-instate proper handling of MPI buffers
   *
   * TODO: Re-instate standard test matrix
   *
   * NOTE: Due to limited test matrix, developers **must run testsuite locally**.
   */
  kernel().mpi_manager.set_buffer_size_spike_data( 8388608 ); // for testsuite use 65536 instead
  resize_send_recv_buffers_spike_data_();
=======
  // Assume all threads have some work to do
  gather_completed_checker_[ tid ].set_false();
  assert( gather_completed_checker_.all_false() );

  const AssignedRanks assigned_ranks = kernel().vp_manager.get_assigned_ranks( tid );

  // Assume a single gather round
#pragma omp single
  {
    decrease_buffer_size_spike_data_ = true;
  }
>>>>>>> 96c006da

  // Need to get new positions in case buffer size has changed
  SendBufferPosition send_buffer_position(
    assigned_ranks, kernel().mpi_manager.get_send_recv_count_spike_data_per_rank() );

#ifdef TIMER_DETAILED
  {
    sw_collocate_spike_data_.start();
  }
#endif

<<<<<<< HEAD
  // Collocate spikes to send buffer
  collocate_spike_data_buffers_( tid, assigned_ranks, send_buffer_position, spike_register_, send_buffer );
=======
    // Need to get new positions in case buffer size has changed
    SendBufferPosition send_buffer_position(
      assigned_ranks, kernel().mpi_manager.get_send_recv_count_spike_data_per_rank() );

    // Collocate spikes to send buffer
    const bool collocate_completed =
      collocate_spike_data_buffers_( tid, assigned_ranks, send_buffer_position, emitted_spikes_register_, send_buffer );
    gather_completed_checker_[ tid ].logical_and( collocate_completed );

    if ( off_grid_spiking_ )
    {
      const bool collocate_completed_off_grid = collocate_spike_data_buffers_(
        tid, assigned_ranks, send_buffer_position, off_grid_emitted_spike_register_, send_buffer );
      gather_completed_checker_[ tid ].logical_and( collocate_completed_off_grid );
    }

#pragma omp barrier
    // Set markers to signal end of valid spikes, and remove spikes
    // from register that have been collected in send buffer.
    set_end_and_invalid_markers_( assigned_ranks, send_buffer_position, send_buffer );
    clean_spike_register_( tid );

    // If we do not have any spikes left, set corresponding marker in
    // send buffer.
    if ( gather_completed_checker_.all_true() )
    {
      // Needs to be called /after/ set_end_and_invalid_markers_.
      set_complete_marker_spike_data_( assigned_ranks, send_buffer_position, send_buffer );
#pragma omp barrier
    }
>>>>>>> 96c006da

  // Set markers to signal end of valid spikes, and remove spikes
  // from register that have been collected in send buffer.
  set_end_and_invalid_markers_( assigned_ranks, send_buffer_position, send_buffer );

  // If we do not have any spikes left, set corresponding marker in
  // send buffer.
  set_complete_marker_spike_data_( assigned_ranks, send_buffer_position, send_buffer );

#ifdef TIMER_DETAILED
  {
    sw_collocate_spike_data_.stop();
    sw_communicate_spike_data_.start();
  }
#endif

  kernel().mpi_manager.communicate_spike_data_Alltoall( send_buffer, recv_buffer );

#ifdef TIMER_DETAILED
  {
    sw_communicate_spike_data_.stop();
  }
#endif
}

template < typename TargetT, typename SpikeDataT >
bool
EventDeliveryManager::collocate_spike_data_buffers_( const thread tid,
  const AssignedRanks& assigned_ranks,
  SendBufferPosition& send_buffer_position,
<<<<<<< HEAD
  std::vector< std::vector< std::vector< TargetT > >* >& spike_register,
=======
  std::vector< std::vector< std::vector< std::vector< TargetT > > > >& emitted_spikes_register,
>>>>>>> 96c006da
  std::vector< SpikeDataT >& send_buffer )
{
  reset_complete_marker_spike_data_( assigned_ranks, send_buffer_position, send_buffer );

  // Assume register is empty, will change to false if any entry can
  // not be fit into the MPI buffer.
  bool is_spike_register_empty = true;

  // First dimension: loop over writing thread
<<<<<<< HEAD
  for ( typename std::vector< std::vector< std::vector< TargetT > >* >::const_iterator it = spike_register.begin();
        it != spike_register.end();
        ++it )
  {
    // Second dimension: fixed reading thread --> REMOVE in this branch for testing // TODO: That removal is in *( *it) below, not looking up by assigned tid

    // Third dimension: loop over lags
    const size_t sz = ( *it )->size();
    for ( unsigned int lag = 0; lag < sz; ++lag )
    {
      // Fourth dimension: loop over entries
      for ( typename std::vector< TargetT >::iterator iiit = ( *( *it ) )[ lag ].begin();
            iiit < ( *( *it ) )[ lag ].end();
            ++iiit )
=======
  for ( auto& emitted_spikes_per_thread : emitted_spikes_register )
  {
    // Second dimension: Set the reading thread to the current running thread

    // Third dimension: loop over lags
    for ( unsigned int lag = 0; lag < ( emitted_spikes_per_thread )[ tid ].size(); ++lag )
    {
      // Fourth dimension: loop over entries
      for ( auto& emitted_spike : ( emitted_spikes_per_thread )[ tid ][ lag ] )
>>>>>>> 96c006da
      {
        assert( not emitted_spike.is_processed() );

        const thread rank = emitted_spike.get_rank();

<<<<<<< HEAD
          send_buffer[ send_buffer_position.idx( rank ) ].set(
                                                              ( *iiit ).get_tid(), ( *iiit ).get_syn_id(), ( *iiit ).get_lcid(), lag, ( *iiit ).get_offset() );
          ( *iiit ).set_status( TARGET_ID_PROCESSED ); // mark entry for removal
=======
        if ( send_buffer_position.is_chunk_filled( rank ) )
        {
          is_spike_register_empty = false;
          if ( send_buffer_position.are_all_chunks_filled() )
          {
            return is_spike_register_empty;
          }
        }
        else
        {
          send_buffer[ send_buffer_position.idx( rank ) ].set( emitted_spike, lag );
          emitted_spike.mark_for_removal();
>>>>>>> 96c006da
          send_buffer_position.increase( rank );
      }
    }
  }

  return is_spike_register_empty;
}

template < typename SpikeDataT >
void
EventDeliveryManager::set_end_and_invalid_markers_( const AssignedRanks& assigned_ranks,
  const SendBufferPosition& send_buffer_position,
  std::vector< SpikeDataT >& send_buffer )
{
  for ( thread rank = assigned_ranks.begin; rank < assigned_ranks.end; ++rank )
  {
    // thread-local index of (global) rank
    if ( send_buffer_position.idx( rank ) > send_buffer_position.begin( rank ) )
    {
      // Set end marker at last position that contains a valid
      // entry. This could possibly be the last entry in this
      // chunk. Since we call set_complete_marker_spike_data_ /after/
      // this function, the end marker would be replaced by a complete
      // marker. However, the effect of an end marker and a complete
      // marker /at the last position in a chunk/ leads effectively
      // to the same behavior: after this entry, the first entry of
      // the next chunk is read, i.e., the next element in the buffer.
      assert( send_buffer_position.idx( rank ) - 1 < send_buffer_position.end( rank ) );
      send_buffer[ send_buffer_position.idx( rank ) - 1 ].set_end_marker();
    }
    else
    {
      assert( send_buffer_position.idx( rank ) == send_buffer_position.begin( rank ) );
      send_buffer[ send_buffer_position.begin( rank ) ].set_invalid_marker();
    }
  }
}

template < typename SpikeDataT >
void
EventDeliveryManager::reset_complete_marker_spike_data_( const AssignedRanks& assigned_ranks,
  const SendBufferPosition& send_buffer_position,
  std::vector< SpikeDataT >& send_buffer ) const
{
  for ( thread rank = assigned_ranks.begin; rank < assigned_ranks.end; ++rank )
  {
    const thread idx = send_buffer_position.end( rank ) - 1;
    send_buffer[ idx ].reset_marker();
  }
}

template < typename SpikeDataT >
void
EventDeliveryManager::set_complete_marker_spike_data_( const AssignedRanks& assigned_ranks,
  const SendBufferPosition& send_buffer_position,
  std::vector< SpikeDataT >& send_buffer ) const
{
  for ( thread target_rank = assigned_ranks.begin; target_rank < assigned_ranks.end; ++target_rank )
  {
    // Use last entry for completion marker. For possible collision
    // with end marker, see comment in set_end_and_invalid_markers_.
    const thread idx = send_buffer_position.end( target_rank ) - 1;
    send_buffer[ idx ].set_complete_marker();
  }
}

void
EventDeliveryManager::deliver_events( const thread tid )
{
#ifdef TIMER_DETAILED
  if ( tid == 0 )
  {
    sw_deliver_spike_data_.start();
  }
#endif

  if ( off_grid_spiking_ )
  {
    deliver_events_( tid, recv_buffer_off_grid_spike_data_ );
  }
  else
  {
    deliver_events_( tid, recv_buffer_spike_data_ );
  }

#ifdef TIMER_DETAILED
  if ( tid == 0 )
  {
    sw_deliver_spike_data_.stop();
  }
#endif

  reset_spike_register_( tid );
}

template < typename SpikeDataT >
bool
EventDeliveryManager::deliver_events_( const thread tid, const std::vector< SpikeDataT >& recv_buffer )
{
  const unsigned int send_recv_count_spike_data_per_rank =
    kernel().mpi_manager.get_send_recv_count_spike_data_per_rank();
  const std::vector< ConnectorModel* >& cm = kernel().model_manager.get_connection_models( tid );

  bool are_others_completed = true;

  // deliver only at beginning of time slice
  if ( kernel().simulation_manager.get_from_step() > 0 )
  {
    return are_others_completed;
  }
  SpikeEvent se_batch[ BATCH_SIZE ];

  // prepare Time objects for every possible time stamp within min_delay_
  std::vector< Time > prepared_timestamps( kernel().connection_manager.get_min_delay() );
  for ( size_t lag = 0; lag < static_cast< size_t >( kernel().connection_manager.get_min_delay() ); ++lag )
  {
    prepared_timestamps[ lag ] =
      kernel().simulation_manager.get_clock() + Time::step( lag + 1 - kernel().connection_manager.get_min_delay() );
  }

  for ( thread rank = 0; rank < kernel().mpi_manager.get_num_processes(); ++rank )
  {
    // check last entry for completed marker; needs to be done before
    // checking invalid marker to assure that this is always read
    if ( not recv_buffer[ ( rank + 1 ) * send_recv_count_spike_data_per_rank - 1 ].is_complete_marker() )
    {
      are_others_completed = false;
    }

    // continue with next rank if no spikes were sent by this rank
    if ( recv_buffer[ rank * send_recv_count_spike_data_per_rank ].is_invalid_marker() )
    {
      continue;
    }

    index num_valid_entries = 0;
    for ( unsigned int i = 0; i < send_recv_count_spike_data_per_rank; ++i )
    {
      const SpikeDataT& spike_data = recv_buffer[ rank * send_recv_count_spike_data_per_rank + i ];

      // break if this was the last valid entry from this rank
      if ( spike_data.is_end_marker() )
      {
        num_valid_entries = i + 1;
        break;
      }
    }

    const unsigned int num_batches = num_valid_entries / BATCH_SIZE;
    const unsigned int num_remaining_entries = num_valid_entries - num_batches * BATCH_SIZE;

    index tid_batch[ BATCH_SIZE ];
    index syn_id_batch[ BATCH_SIZE ];
    index lcid_batch[ BATCH_SIZE ];

    if ( not kernel().connection_manager.use_compressed_spikes() )
    {
      for ( unsigned int i = 0; i < num_batches; ++i )
      {
        for ( unsigned int j = 0; j < BATCH_SIZE; ++j )
        {
          const SpikeDataT& spike_data = recv_buffer[ rank * send_recv_count_spike_data_per_rank + i * BATCH_SIZE + j ];
          se_batch[ j ].set_stamp( prepared_timestamps[ spike_data.get_lag() ] );
          se_batch[ j ].set_offset( spike_data.get_offset() );
          tid_batch[ j ] = spike_data.get_tid();
          syn_id_batch[ j ] = spike_data.get_syn_id();
          lcid_batch[ j ] = spike_data.get_lcid();
          se_batch[ j ].set_sender_node_id_info( tid_batch[ j ], syn_id_batch[ j ], lcid_batch[ j ] );
        }
        for ( unsigned int j = 0; j < BATCH_SIZE; ++j )
        {
          if ( tid_batch[ j ] == tid )
          {
            kernel().connection_manager.send( tid_batch[ j ], syn_id_batch[ j ], lcid_batch[ j ], cm, se_batch[ j ] );
          }
        }
      } // processed all regular sized batches, now do remainder
      for ( unsigned int j = 0; j < num_remaining_entries; ++j )
      {
        const SpikeDataT& spike_data =
          recv_buffer[ rank * send_recv_count_spike_data_per_rank + num_batches * BATCH_SIZE + j ];
        se_batch[ j ].set_stamp( prepared_timestamps[ spike_data.get_lag() ] );
        se_batch[ j ].set_offset( spike_data.get_offset() );
        tid_batch[ j ] = spike_data.get_tid();
        syn_id_batch[ j ] = spike_data.get_syn_id();
        lcid_batch[ j ] = spike_data.get_lcid();
        se_batch[ j ].set_sender_node_id_info( tid_batch[ j ], syn_id_batch[ j ], lcid_batch[ j ] );
      }
      for ( unsigned int j = 0; j < num_remaining_entries; ++j )
      {
        if ( tid_batch[ j ] == tid )
        {
          kernel().connection_manager.send( tid_batch[ j ], syn_id_batch[ j ], lcid_batch[ j ], cm, se_batch[ j ] );
        }
      }
    }
    else // compressed spikes
    {
      for ( unsigned int i = 0; i < num_batches; ++i )
      {
        for ( unsigned int j = 0; j < BATCH_SIZE; ++j )
        {
          const SpikeDataT& spike_data = recv_buffer[ rank * send_recv_count_spike_data_per_rank + i * BATCH_SIZE + j ];

          se_batch[ j ].set_stamp( prepared_timestamps[ spike_data.get_lag() ] );
          se_batch[ j ].set_offset( spike_data.get_offset() );

          syn_id_batch[ j ] = spike_data.get_syn_id();
          // for compressed spikes lcid holds the index in the
          // compressed_spike_data structure
          lcid_batch[ j ] = spike_data.get_lcid();
        }
        for ( unsigned int j = 0; j < BATCH_SIZE; ++j )
        {
          // find the spike-data entry for this thread
          const std::vector< SpikeData >& compressed_spike_data =
            kernel().connection_manager.get_compressed_spike_data( syn_id_batch[ j ], lcid_batch[ j ] );
          lcid_batch[ j ] = compressed_spike_data[ tid ].get_lcid();
        }
        for ( unsigned int j = 0; j < BATCH_SIZE; ++j )
        {
          if ( lcid_batch[ j ] != invalid_lcid )
          {
            // non-local sender -> receiver retrieves ID of sender Node from SourceTable based on tid, syn_id, lcid
            // only if needed, as this is computationally costly
            se_batch[ j ].set_sender_node_id_info( tid, syn_id_batch[ j ], lcid_batch[ j ] );
          }
        }
        for ( unsigned int j = 0; j < BATCH_SIZE; ++j )
        {
          if ( lcid_batch[ j ] != invalid_lcid )
          {
            kernel().connection_manager.send( tid, syn_id_batch[ j ], lcid_batch[ j ], cm, se_batch[ j ] );
          }
        }
      }

      // processed all regular sized batches, now do remainder

      for ( unsigned int j = 0; j < num_remaining_entries; ++j )
      {
        const SpikeDataT& spike_data =
          recv_buffer[ rank * send_recv_count_spike_data_per_rank + num_batches * BATCH_SIZE + j ];
        se_batch[ j ].set_stamp( prepared_timestamps[ spike_data.get_lag() ] );
        se_batch[ j ].set_offset( spike_data.get_offset() );
        syn_id_batch[ j ] = spike_data.get_syn_id();
        // for compressed spikes lcid holds the index in the
        // compressed_spike_data structure
        lcid_batch[ j ] = spike_data.get_lcid();
      }
      for ( unsigned int j = 0; j < num_remaining_entries; ++j )
      {
        // find the spike-data entry for this thread
        const std::vector< SpikeData >& compressed_spike_data =
          kernel().connection_manager.get_compressed_spike_data( syn_id_batch[ j ], lcid_batch[ j ] );
        lcid_batch[ j ] = compressed_spike_data[ tid ].get_lcid();
      }
      for ( unsigned int j = 0; j < num_remaining_entries; ++j )
      {
        if ( lcid_batch[ j ] != invalid_lcid )
        {
          // non-local sender -> receiver retrieves ID of sender Node from SourceTable based on tid, syn_id, lcid
          // only if needed, as this is computationally costly
          se_batch[ j ].set_sender_node_id_info( tid, syn_id_batch[ j ], lcid_batch[ j ] );
        }
      }
      for ( unsigned int j = 0; j < num_remaining_entries; ++j )
      {
        if ( lcid_batch[ j ] != invalid_lcid )
        {
          kernel().connection_manager.send( tid, syn_id_batch[ j ], lcid_batch[ j ], cm, se_batch[ j ] );
        }
      }
    } // if-else not compressed
  }   // for rank

  return are_others_completed;
}


void
EventDeliveryManager::gather_target_data( const thread tid )
{
  assert( not kernel().connection_manager.is_source_table_cleared() );

  // assume all threads have some work to do
  gather_completed_checker_[ tid ].set_false();
  assert( gather_completed_checker_.all_false() );

  const AssignedRanks assigned_ranks = kernel().vp_manager.get_assigned_ranks( tid );

  kernel().connection_manager.prepare_target_table( tid );
  kernel().connection_manager.reset_source_table_entry_point( tid );

  while ( gather_completed_checker_.any_false() )
  {
    // assume this is the last gather round and change to false
    // otherwise
    gather_completed_checker_[ tid ].set_true();

#pragma omp single
    {
      if ( kernel().mpi_manager.adaptive_target_buffers() and buffer_size_target_data_has_changed_ )
      {
        resize_send_recv_buffers_target_data();
      }
    } // of omp single; implicit barrier

    kernel().connection_manager.restore_source_table_entry_point( tid );

    SendBufferPosition send_buffer_position(
      assigned_ranks, kernel().mpi_manager.get_send_recv_count_target_data_per_rank() );

    const bool gather_completed = collocate_target_data_buffers_( tid, assigned_ranks, send_buffer_position );
    gather_completed_checker_[ tid ].logical_and( gather_completed );

    if ( gather_completed_checker_.all_true() )
    {
      set_complete_marker_target_data_( assigned_ranks, send_buffer_position );
    }
    kernel().connection_manager.save_source_table_entry_point( tid );
#pragma omp barrier
    kernel().connection_manager.clean_source_table( tid );

#pragma omp single
    {
#ifdef TIMER_DETAILED
      sw_communicate_target_data_.start();
#endif
      kernel().mpi_manager.communicate_target_data_Alltoall( send_buffer_target_data_, recv_buffer_target_data_ );
#ifdef TIMER_DETAILED
      sw_communicate_target_data_.stop();
#endif
    } // of omp single (implicit barrier)


    const bool distribute_completed = distribute_target_data_buffers_( tid );
    gather_completed_checker_[ tid ].logical_and( distribute_completed );

    // resize mpi buffers, if necessary and allowed
    if ( gather_completed_checker_.any_false() and kernel().mpi_manager.adaptive_target_buffers() )
    {
#pragma omp single
      {
        buffer_size_target_data_has_changed_ = kernel().mpi_manager.increase_buffer_size_target_data();
      }
    }
  } // of while

  kernel().connection_manager.clear_source_table( tid );
}

void
EventDeliveryManager::gather_target_data_compressed( const thread tid )
{
  assert( not kernel().connection_manager.is_source_table_cleared() );

  // assume all threads have some work to do
  gather_completed_checker_[ tid ].set_false();
  assert( gather_completed_checker_.all_false() );

  const AssignedRanks assigned_ranks = kernel().vp_manager.get_assigned_ranks( tid );

  kernel().connection_manager.prepare_target_table( tid );

  while ( gather_completed_checker_.any_false() )
  {
    // assume this is the last gather round and change to false otherwise
    gather_completed_checker_[ tid ].set_true();

#pragma omp single
    {
      if ( kernel().mpi_manager.adaptive_target_buffers() and buffer_size_target_data_has_changed_ )
      {
        resize_send_recv_buffers_target_data();
      }
    } // of omp single; implicit barrier

    SendBufferPosition send_buffer_position(
          assigned_ranks, kernel().mpi_manager.get_send_recv_count_target_data_per_rank() );

    const bool gather_completed = collocate_target_data_buffers_compressed_( tid, assigned_ranks, send_buffer_position );
    
    gather_completed_checker_[ tid ].logical_and( gather_completed );

    if ( gather_completed_checker_.all_true() )
    {
      set_complete_marker_target_data_( assigned_ranks, send_buffer_position );
    }
#pragma omp barrier

#pragma omp single
    {
#ifdef TIMER_DETAILED
      sw_communicate_target_data_.start();
#endif
      kernel().mpi_manager.communicate_target_data_Alltoall( send_buffer_target_data_, recv_buffer_target_data_ );
#ifdef TIMER_DETAILED
      sw_communicate_target_data_.stop();
#endif
    } // of omp single (implicit barrier)


    const bool distribute_completed = distribute_target_data_buffers_( tid );
    gather_completed_checker_[ tid ].logical_and( distribute_completed );

    // resize mpi buffers, if necessary and allowed
    if ( gather_completed_checker_.any_false() and kernel().mpi_manager.adaptive_target_buffers() )
    {
#pragma omp single
      {
        buffer_size_target_data_has_changed_ = kernel().mpi_manager.increase_buffer_size_target_data();
      }
    }
  } // of while

  kernel().connection_manager.clear_source_table( tid );
}

bool
EventDeliveryManager::collocate_target_data_buffers_( const thread tid,
  const AssignedRanks& assigned_ranks,
  SendBufferPosition& send_buffer_position )
{
  thread source_rank;
  TargetData next_target_data;
  bool valid_next_target_data;
  bool is_source_table_read = true;

  // no ranks to process for this thread
  if ( assigned_ranks.begin == assigned_ranks.end )
  {
    kernel().connection_manager.no_targets_to_process( tid );
    return is_source_table_read;
  }

  // reset markers
  for ( thread rank = assigned_ranks.begin; rank < assigned_ranks.end; ++rank )
  {
    // reset last entry to avoid accidentally communicating done
    // marker
    send_buffer_target_data_[ send_buffer_position.end( rank ) - 1 ].reset_marker();
    // set first entry to invalid to avoid accidentally reading
    // uninitialized parts of the receive buffer
    send_buffer_target_data_[ send_buffer_position.begin( rank ) ].set_invalid_marker();
  }

  while ( true )
  {
    valid_next_target_data = kernel().connection_manager.get_next_target_data(
      tid, assigned_ranks.begin, assigned_ranks.end, source_rank, next_target_data );
    if ( valid_next_target_data ) // add valid entry to MPI buffer
    {
      if ( send_buffer_position.is_chunk_filled( source_rank ) )
      {
        // entry does not fit in this part of the MPI buffer any more,
        // so we need to reject it
        kernel().connection_manager.reject_last_target_data( tid );
        // after rejecting the last target, we need to save the
        // position to start at this point again next communication
        // round
        kernel().connection_manager.save_source_table_entry_point( tid );
        // we have just rejected an entry, so source table can not be
        // fully read
        is_source_table_read = false;
        if ( send_buffer_position.are_all_chunks_filled() ) // buffer is full
        {
          return is_source_table_read;
        }
        else
        {
          continue;
        }
      }
      else
      {
        send_buffer_target_data_[ send_buffer_position.idx( source_rank ) ] = next_target_data;
        send_buffer_position.increase( source_rank );
      }
    }
    else // all connections have been processed
    {
      // mark end of valid data for each rank
      for ( thread rank = assigned_ranks.begin; rank < assigned_ranks.end; ++rank )
      {
        if ( send_buffer_position.idx( rank ) > send_buffer_position.begin( rank ) )
        {
          send_buffer_target_data_[ send_buffer_position.idx( rank ) - 1 ].set_end_marker();
        }
        else
        {
          send_buffer_target_data_[ send_buffer_position.begin( rank ) ].set_invalid_marker();
        }
      }
      return is_source_table_read;
    } // of else
  }   // of while(true)
}

bool
EventDeliveryManager::collocate_target_data_buffers_compressed_( const thread tid,
  const AssignedRanks& assigned_ranks,
  SendBufferPosition& send_buffer_position )
{
  // no ranks to process for this thread
  if ( assigned_ranks.begin == assigned_ranks.end )
  {
    return true;
  }

  // reset markers
  for ( thread rank = assigned_ranks.begin; rank < assigned_ranks.end; ++rank )
  {
    // reset last entry to avoid accidentally communicating done
    // marker
    send_buffer_target_data_[ send_buffer_position.end( rank ) - 1 ].reset_marker();
    // set first entry to invalid to avoid accidentally reading
    // uninitialized parts of the receive buffer
    send_buffer_target_data_[ send_buffer_position.begin( rank ) ].set_invalid_marker();
  }

  const bool is_source_table_read = kernel().connection_manager.fill_target_buffer(
                                              tid, assigned_ranks.begin, assigned_ranks.end,
                                              send_buffer_target_data_, send_buffer_position );
  
  return is_source_table_read;
}


void
nest::EventDeliveryManager::set_complete_marker_target_data_( const AssignedRanks& assigned_ranks,
  const SendBufferPosition& send_buffer_position )
{
  for ( thread rank = assigned_ranks.begin; rank < assigned_ranks.end; ++rank )
  {
    const thread idx = send_buffer_position.end( rank ) - 1;
    send_buffer_target_data_[ idx ].set_complete_marker();
  }
}

bool
nest::EventDeliveryManager::distribute_target_data_buffers_( const thread tid )
{
  bool are_others_completed = true;
  const unsigned int send_recv_count_target_data_per_rank =
    kernel().mpi_manager.get_send_recv_count_target_data_per_rank();

  for ( thread rank = 0; rank < kernel().mpi_manager.get_num_processes(); ++rank )
  {
    // Check last entry for completed marker
    if ( not recv_buffer_target_data_[ ( rank + 1 ) * send_recv_count_target_data_per_rank - 1 ].is_complete_marker() )
    {
      are_others_completed = false;
    }

    // Were targets sent by this rank?
    if ( recv_buffer_target_data_[ rank * send_recv_count_target_data_per_rank ].is_invalid_marker() )
    {
      continue;
    }

    for ( unsigned int i = 0; i < send_recv_count_target_data_per_rank; ++i )
    {
      const TargetData& target_data = recv_buffer_target_data_[ rank * send_recv_count_target_data_per_rank + i ];
      if ( target_data.get_source_tid() == tid )
      {
        kernel().connection_manager.add_target( tid, rank, target_data );
      }

      // Is this the last target from this rank?
      if ( target_data.is_end_marker() )
      {
        break;
      }
    }
  }

  return are_others_completed;
}

void
EventDeliveryManager::resize_spike_register_( const thread tid )
{
<<<<<<< HEAD
  if ( spike_register_[ tid ] == NULL )
  {
    spike_register_[ tid ] = new std::vector< std::vector< Target > >();
=======
  for ( auto& emitted_spikes_for_current_thread : emitted_spikes_register_[ tid ] )
  {
    emitted_spikes_for_current_thread.resize( kernel().connection_manager.get_min_delay(), std::vector< Target >() );
>>>>>>> 96c006da
  }
  spike_register_[ tid ]->resize( kernel().connection_manager.get_min_delay(), std::vector< Target >() );

  for ( auto& off_grid_emitted_spike_for_current_thread : off_grid_emitted_spike_register_[ tid ] )
  {
    off_grid_emitted_spike_for_current_thread.resize(
      kernel().connection_manager.get_min_delay(), std::vector< OffGridTarget >() );
  }
}

} // of namespace nest<|MERGE_RESOLUTION|>--- conflicted
+++ resolved
@@ -90,17 +90,12 @@
 #pragma omp parallel
   {
     const thread tid = kernel().vp_manager.get_thread_id();
-<<<<<<< HEAD
-
-    if ( spike_register_[ tid ] == NULL )
-    {
-      spike_register_[ tid ] = new std::vector< std::vector< Target > >();
-    }
-    spike_register_[ tid ]->resize( kernel().connection_manager.get_min_delay(), std::vector< Target >() );
-=======
-    emitted_spikes_register_[ tid ].resize( num_threads,
-      std::vector< std::vector< Target > >( kernel().connection_manager.get_min_delay(), std::vector< Target >() ) );
->>>>>>> 96c006da
+
+    if ( not emitted_spikes_register_[ tid ] )
+    {
+      emitted_spikes_register_[ tid ] = new std::vector< std::vector< Target > >();
+    }
+    emitted_spikes_register_[ tid ]->resize( num_threads, std::vector< Target >() );
 
     off_grid_emitted_spike_register_[ tid ].resize( num_threads,
       std::vector< std::vector< OffGridTarget > >(
@@ -112,18 +107,15 @@
 EventDeliveryManager::finalize()
 {
   // clear the spike buffers
-<<<<<<< HEAD
-  for ( auto it = spike_register_.begin(); it < spike_register_.end(); ++it )
+  for ( auto it = emitted_spikes_register_.begin(); it < emitted_spikes_register_.end(); ++it )
   {
     ( *it )->clear();
     delete ( *it );
   }
-  spike_register_.clear();
-  std::vector< std::vector< std::vector< std::vector< OffGridTarget > > > >().swap( off_grid_spike_register_ );
-=======
-  std::vector< std::vector< std::vector< std::vector< Target > > > >().swap( emitted_spikes_register_ );
+  emitted_spikes_register_.clear();
+
+
   std::vector< std::vector< std::vector< std::vector< OffGridTarget > > > >().swap( off_grid_emitted_spike_register_ );
->>>>>>> 96c006da
 
   send_buffer_secondary_events_.clear();
   recv_buffer_secondary_events_.clear();
@@ -354,7 +346,6 @@
   std::vector< SpikeDataT >& send_buffer,
   std::vector< SpikeDataT >& recv_buffer )
 {
-<<<<<<< HEAD
   // TODO: For this branch, spike gathering is done in master only, which is assigned all ranks.
   //       Since AssignedRanks are used deeply in send_buffer_position, we fix the rank assignment
   //       manually here.
@@ -378,21 +369,9 @@
    *
    * NOTE: Due to limited test matrix, developers **must run testsuite locally**.
    */
-  kernel().mpi_manager.set_buffer_size_spike_data( 8388608 ); // for testsuite use 65536 instead
+  // long buffer_size = 8388608
+  kernel().mpi_manager.set_buffer_size_spike_data( 65536 ); // for testsuite use 65536 instead
   resize_send_recv_buffers_spike_data_();
-=======
-  // Assume all threads have some work to do
-  gather_completed_checker_[ tid ].set_false();
-  assert( gather_completed_checker_.all_false() );
-
-  const AssignedRanks assigned_ranks = kernel().vp_manager.get_assigned_ranks( tid );
-
-  // Assume a single gather round
-#pragma omp single
-  {
-    decrease_buffer_size_spike_data_ = true;
-  }
->>>>>>> 96c006da
 
   // Need to get new positions in case buffer size has changed
   SendBufferPosition send_buffer_position(
@@ -404,41 +383,8 @@
   }
 #endif
 
-<<<<<<< HEAD
   // Collocate spikes to send buffer
-  collocate_spike_data_buffers_( tid, assigned_ranks, send_buffer_position, spike_register_, send_buffer );
-=======
-    // Need to get new positions in case buffer size has changed
-    SendBufferPosition send_buffer_position(
-      assigned_ranks, kernel().mpi_manager.get_send_recv_count_spike_data_per_rank() );
-
-    // Collocate spikes to send buffer
-    const bool collocate_completed =
-      collocate_spike_data_buffers_( tid, assigned_ranks, send_buffer_position, emitted_spikes_register_, send_buffer );
-    gather_completed_checker_[ tid ].logical_and( collocate_completed );
-
-    if ( off_grid_spiking_ )
-    {
-      const bool collocate_completed_off_grid = collocate_spike_data_buffers_(
-        tid, assigned_ranks, send_buffer_position, off_grid_emitted_spike_register_, send_buffer );
-      gather_completed_checker_[ tid ].logical_and( collocate_completed_off_grid );
-    }
-
-#pragma omp barrier
-    // Set markers to signal end of valid spikes, and remove spikes
-    // from register that have been collected in send buffer.
-    set_end_and_invalid_markers_( assigned_ranks, send_buffer_position, send_buffer );
-    clean_spike_register_( tid );
-
-    // If we do not have any spikes left, set corresponding marker in
-    // send buffer.
-    if ( gather_completed_checker_.all_true() )
-    {
-      // Needs to be called /after/ set_end_and_invalid_markers_.
-      set_complete_marker_spike_data_( assigned_ranks, send_buffer_position, send_buffer );
-#pragma omp barrier
-    }
->>>>>>> 96c006da
+  collocate_spike_data_buffers_( tid, assigned_ranks, send_buffer_position, emitted_spikes_register_, send_buffer );
 
   // Set markers to signal end of valid spikes, and remove spikes
   // from register that have been collected in send buffer.
@@ -469,11 +415,7 @@
 EventDeliveryManager::collocate_spike_data_buffers_( const thread tid,
   const AssignedRanks& assigned_ranks,
   SendBufferPosition& send_buffer_position,
-<<<<<<< HEAD
-  std::vector< std::vector< std::vector< TargetT > >* >& spike_register,
-=======
-  std::vector< std::vector< std::vector< std::vector< TargetT > > > >& emitted_spikes_register,
->>>>>>> 96c006da
+  std::vector< std::vector< std::vector< TargetT > >* >& emitted_spikes_register,
   std::vector< SpikeDataT >& send_buffer )
 {
   reset_complete_marker_spike_data_( assigned_ranks, send_buffer_position, send_buffer );
@@ -483,42 +425,19 @@
   bool is_spike_register_empty = true;
 
   // First dimension: loop over writing thread
-<<<<<<< HEAD
-  for ( typename std::vector< std::vector< std::vector< TargetT > >* >::const_iterator it = spike_register.begin();
-        it != spike_register.end();
-        ++it )
-  {
-    // Second dimension: fixed reading thread --> REMOVE in this branch for testing // TODO: That removal is in *( *it) below, not looking up by assigned tid
+  for ( auto& emitted_spikes_per_thread : emitted_spikes_register )
+  {
 
     // Third dimension: loop over lags
-    const size_t sz = ( *it )->size();
-    for ( unsigned int lag = 0; lag < sz; ++lag )
+    for ( unsigned int lag = 0; lag < emitted_spikes_per_thread->size(); ++lag )
     {
       // Fourth dimension: loop over entries
-      for ( typename std::vector< TargetT >::iterator iiit = ( *( *it ) )[ lag ].begin();
-            iiit < ( *( *it ) )[ lag ].end();
-            ++iiit )
-=======
-  for ( auto& emitted_spikes_per_thread : emitted_spikes_register )
-  {
-    // Second dimension: Set the reading thread to the current running thread
-
-    // Third dimension: loop over lags
-    for ( unsigned int lag = 0; lag < ( emitted_spikes_per_thread )[ tid ].size(); ++lag )
-    {
-      // Fourth dimension: loop over entries
-      for ( auto& emitted_spike : ( emitted_spikes_per_thread )[ tid ][ lag ] )
->>>>>>> 96c006da
+      for ( auto& emitted_spike : ( *emitted_spikes_per_thread )[ lag ] )
       {
         assert( not emitted_spike.is_processed() );
 
         const thread rank = emitted_spike.get_rank();
 
-<<<<<<< HEAD
-          send_buffer[ send_buffer_position.idx( rank ) ].set(
-                                                              ( *iiit ).get_tid(), ( *iiit ).get_syn_id(), ( *iiit ).get_lcid(), lag, ( *iiit ).get_offset() );
-          ( *iiit ).set_status( TARGET_ID_PROCESSED ); // mark entry for removal
-=======
         if ( send_buffer_position.is_chunk_filled( rank ) )
         {
           is_spike_register_empty = false;
@@ -531,14 +450,14 @@
         {
           send_buffer[ send_buffer_position.idx( rank ) ].set( emitted_spike, lag );
           emitted_spike.mark_for_removal();
->>>>>>> 96c006da
           send_buffer_position.increase( rank );
-      }
-    }
-  }
-
+        }
+      }
+    }
+  }
   return is_spike_register_empty;
 }
+
 
 template < typename SpikeDataT >
 void
@@ -911,10 +830,11 @@
     } // of omp single; implicit barrier
 
     SendBufferPosition send_buffer_position(
-          assigned_ranks, kernel().mpi_manager.get_send_recv_count_target_data_per_rank() );
-
-    const bool gather_completed = collocate_target_data_buffers_compressed_( tid, assigned_ranks, send_buffer_position );
-    
+      assigned_ranks, kernel().mpi_manager.get_send_recv_count_target_data_per_rank() );
+
+    const bool gather_completed =
+      collocate_target_data_buffers_compressed_( tid, assigned_ranks, send_buffer_position );
+
     gather_completed_checker_[ tid ].logical_and( gather_completed );
 
     if ( gather_completed_checker_.all_true() )
@@ -1054,9 +974,8 @@
   }
 
   const bool is_source_table_read = kernel().connection_manager.fill_target_buffer(
-                                              tid, assigned_ranks.begin, assigned_ranks.end,
-                                              send_buffer_target_data_, send_buffer_position );
-  
+    tid, assigned_ranks.begin, assigned_ranks.end, send_buffer_target_data_, send_buffer_position );
+
   return is_source_table_read;
 }
 
@@ -1115,17 +1034,10 @@
 void
 EventDeliveryManager::resize_spike_register_( const thread tid )
 {
-<<<<<<< HEAD
-  if ( spike_register_[ tid ] == NULL )
-  {
-    spike_register_[ tid ] = new std::vector< std::vector< Target > >();
-=======
-  for ( auto& emitted_spikes_for_current_thread : emitted_spikes_register_[ tid ] )
-  {
-    emitted_spikes_for_current_thread.resize( kernel().connection_manager.get_min_delay(), std::vector< Target >() );
->>>>>>> 96c006da
-  }
-  spike_register_[ tid ]->resize( kernel().connection_manager.get_min_delay(), std::vector< Target >() );
+  for ( auto& emitted_spikes_for_current_thread : *( emitted_spikes_register_[ tid ] ) )
+  {
+    emitted_spikes_for_current_thread.resize( kernel().connection_manager.get_min_delay(), Target() );
+  }
 
   for ( auto& off_grid_emitted_spike_for_current_thread : off_grid_emitted_spike_register_[ tid ] )
   {
