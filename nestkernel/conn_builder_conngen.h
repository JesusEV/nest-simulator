/*
 *  conn_builder_conngen.h
 *
 *  This file is part of NEST.
 *
 *  Copyright (C) 2004 The NEST Initiative
 *
 *  NEST is free software: you can redistribute it and/or modify
 *  it under the terms of the GNU General Public License as published by
 *  the Free Software Foundation, either version 2 of the License, or
 *  (at your option) any later version.
 *
 *  NEST is distributed in the hope that it will be useful,
 *  but WITHOUT ANY WARRANTY; without even the implied warranty of
 *  MERCHANTABILITY or FITNESS FOR A PARTICULAR PURPOSE.  See the
 *  GNU General Public License for more details.
 *
 *  You should have received a copy of the GNU General Public License
 *  along with NEST.  If not, see <http://www.gnu.org/licenses/>.
 *
 */

#ifndef CONN_BUILDER_CONNGEN_H
#define CONN_BUILDER_CONNGEN_H

#include "config.h"
#ifdef HAVE_LIBNEUROSIM

// C++ includes:
#include <map>
#include <vector>

// Includes from nestkernel:
#include "conn_builder.h"
#include "nest_datums.h"

namespace nest
{
/**
 * Create the masks for sources and targets and set them on the
 * Connection Generator.
 *
 * The masks are based on the contiguous ranges present in the given
 * sources and targets. We need to do some index translation here, as
 * the CG expects indices from 0..n for both source and target
 * populations, while the corresponding RangeSets for sources and
 * targets contain NEST global indices (node IDs).
 *
 * The masks for the sources must contain all nodes (local+remote). To
 * achieve this, the skip of the mask is set to 1 and the same source
 * mask is stored n_proc times on each process.
 *
 * The masks for the targets must only contain local nodes. This is
 * achieved by first setting skip to num_processes upon creation of
 * the mask, and second by the fact that for each contiguous range of
 * nodes in a mask, each of them contains the index-translated id of
 * the first local neuron as the first entry. If this renders the
 * range empty (i.e. because the first local id is beyond the last
 * element of the range), the range is not added to the mask.
 *
 * \note Each process computes the full set of source and target
 * masks, i.e. one mask per rank will be created on each rank.
 *
 * \note Setting the masks for all processes on each process might
 * become a memory bottleneck when going to very large numbers of
 * processes. Especially so for the source masks, which are all the
 * same. This could be solved by making the ConnectionGenerator
 * interface MPI aware and communicating the masks during connection
 * setup.
 */

class ConnectionGeneratorBuilder : public ConnBuilder
{
  typedef std::vector< ConnectionGenerator::ClosedInterval > RangeSet;
  typedef ConnectionGenerator::ClosedInterval Range;

public:
  ConnectionGeneratorBuilder( NodeCollectionPTR,
    NodeCollectionPTR,
    const DictionaryDatum&,
    const std::vector< DictionaryDatum >& );

protected:
  void connect_();
  void cg_set_masks();
<<<<<<< HEAD

  /**
   * Calculate the right border of the contiguous range of node IDs
   * starting at left.
   *
   * The element is found using a binary search with
   * stepsize step.
   *
   * \param left The leftmost element of the range
   * \param step The step size for the binary search
   * \param nodes The std::vector<long> of node IDs to search in
   * \returns the right border of the range
   */
  index cg_get_right_border( index left, size_t step, const NodeCollectionPTR nodes );

  /**
   * Determine all contiguous ranges found in a given vector of node IDs
   * and add the ranges to the given RangeSet.
   *
   * \param ranges A reference to the RangeSet to add to
   * \param nodes A reference to a std::vector<long> of node IDs
   *
   * \note We do not store the indices into the given range, but
   * instead we store the actual node IDs. This allows us to use CG
   * generated indices as indices into the ranges spanned by the
   * RangeSet. Index translation is done in cg_create_masks().
   */
=======
  size_t cg_get_right_border( size_t left, size_t step, const NodeCollectionPTR nodes );
>>>>>>> e441a55a
  void cg_get_ranges( RangeSet& ranges, const NodeCollectionPTR nodes );

private:
  ConnectionGeneratorDatum cg_;
  DictionaryDatum params_map_;
};

} // namespace nest

#endif /* ifdef HAVE_LIBNEUROSIM */

#endif /* ifdef CONN_BUILDER_CONNGEN_H */<|MERGE_RESOLUTION|>--- conflicted
+++ resolved
@@ -83,37 +83,7 @@
 protected:
   void connect_();
   void cg_set_masks();
-<<<<<<< HEAD
-
-  /**
-   * Calculate the right border of the contiguous range of node IDs
-   * starting at left.
-   *
-   * The element is found using a binary search with
-   * stepsize step.
-   *
-   * \param left The leftmost element of the range
-   * \param step The step size for the binary search
-   * \param nodes The std::vector<long> of node IDs to search in
-   * \returns the right border of the range
-   */
-  index cg_get_right_border( index left, size_t step, const NodeCollectionPTR nodes );
-
-  /**
-   * Determine all contiguous ranges found in a given vector of node IDs
-   * and add the ranges to the given RangeSet.
-   *
-   * \param ranges A reference to the RangeSet to add to
-   * \param nodes A reference to a std::vector<long> of node IDs
-   *
-   * \note We do not store the indices into the given range, but
-   * instead we store the actual node IDs. This allows us to use CG
-   * generated indices as indices into the ranges spanned by the
-   * RangeSet. Index translation is done in cg_create_masks().
-   */
-=======
   size_t cg_get_right_border( size_t left, size_t step, const NodeCollectionPTR nodes );
->>>>>>> e441a55a
   void cg_get_ranges( RangeSet& ranges, const NodeCollectionPTR nodes );
 
 private:
