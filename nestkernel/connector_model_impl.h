--- conflicted
+++ resolved
@@ -180,10 +180,11 @@
 }
 
 /**
- * delay and weight have the default value NAN.
- * NAN is a special value in cmath, which describes double values that
+ * delay and weight have the default value numerics::nan.
+ * numerics::nan is a special value, which describes double values that
  * are not a number. If delay or weight is omitted in an add_connection call,
- * NAN indicates this and weight/delay are set only, if they are valid.
+ * numerics::nan indicates this and weight/delay are set only, if they are
+ * valid.
  */
 template < typename ConnectionT >
 void
@@ -194,9 +195,11 @@
   const double delay,
   const double weight )
 {
-  if ( !numerics::is_nan( delay ) )
+  if ( not numerics::is_nan( delay ) && has_delay_ )
+  {
     kernel().connection_manager.get_delay_checker().assert_valid_delay_ms(
       delay );
+  }
 
   // create a new instance of the default connection
   ConnectionT c = ConnectionT( default_connection_ );
@@ -217,10 +220,11 @@
 }
 
 /**
- * delay and weight have the default value NAN.
- * NAN is a special value in cmath, which describes double values that
+ * delay and weight have the default value numerics::nan.
+ * numerics::nan is a special value, which describes double values that
  * are not a number. If delay or weight is omitted in an add_connection call,
- * NAN indicates this and weight/delay are set only, if they are valid.
+ * numerics::nan indicates this and weight/delay are set only, if they are
+ * valid.
  */
 template < typename ConnectionT >
 void
@@ -232,10 +236,13 @@
   const double delay,
   const double weight )
 {
-  if ( !numerics::is_nan( delay ) )
-  {
-    kernel().connection_manager.get_delay_checker().assert_valid_delay_ms(
-      delay );
+  if ( not numerics::is_nan( delay ) )
+  {
+    if ( has_delay_ )
+    {
+      kernel().connection_manager.get_delay_checker().assert_valid_delay_ms(
+        delay );
+    }
 
     if ( p->known( names::delay ) )
       throw BadParameter(
@@ -248,29 +255,37 @@
     double delay = 0.0;
 
     if ( updateValue< double >( p, names::delay, delay ) )
-      kernel().connection_manager.get_delay_checker().assert_valid_delay_ms(
-        delay );
+    {
+      if ( has_delay_ )
+      {
+        kernel().connection_manager.get_delay_checker().assert_valid_delay_ms(
+          delay );
+      }
+    }
     else
+    {
       used_default_delay();
-  }
-
+    }
+  }
 
   // create a new instance of the default connection
   ConnectionT c = ConnectionT( default_connection_ );
-  
-  if ( !numerics::is_nan( weight ) )
+
+  if ( not numerics::is_nan( weight ) )
   {
     c.set_weight( weight );
   }
-  if ( !numerics::is_nan( delay ) )
+
+  if ( not numerics::is_nan( delay ) )
   {
     c.set_delay( delay );
   }
+
   if ( !p->empty() )
     c.set_status( p, *this ); // reference to connector model needed here to
                               // check delay (maybe this
                               // could be done one level above?)
-  
+
   // We must use a local variable here to hold the actual value of the
   // receptor type. We must not change the receptor_type_ data member, because
   // that represents the *default* value. See #921.
@@ -330,63 +345,8 @@
     ( *hetconn )[ syn_id ] = new Connector< ConnectionT >( syn_id );
   }
 
-<<<<<<< HEAD
   ConnectorBase* conn = ( *hetconn )[ syn_id ];
   assert( conn != 0 );
-=======
-    for ( size_t i = 0; i < hc->size() && !found; i++ )
-    {
-      // need to cast to vector_like to access syn_id there is already an entry
-      // for this type
-      if ( ( *hc )[ i ]->get_syn_id() == syn_id )
-      {
-        // here we know that the type is vector_like<connectionT>, because
-        // syn_id agrees so we can safely static cast
-        vector_like< ConnectionT >* vc =
-          static_cast< vector_like< ConnectionT >* >( ( *hc )[ i ] );
-        // Find and delete the first Connection corresponding to the target
-        for ( size_t j = 0; j < vc->size(); j++ )
-        {
-          ConnectionT* connection = &vc->at( j );
-          if ( connection->get_target( target_thread )->get_gid()
-            == tgt.get_gid() )
-          {
-            // Get rid of the ConnectionBase for this type of synapse if there
-            // is only this element left
-            if ( vc->size() == 1 )
-            {
-              ( *hc ).erase( ( *hc ).begin() + i );
-              // Test if the homogeneous vector of connections went back to only
-              // 1 type of synapse... then go back to the simple vector_like
-              // case.
-              if ( hc->size() == 1 )
-              {
-                conn = ( *hc )[ 0 ];
-                const bool is_primary =
-                  kernel()
-                    .model_manager.get_synapse_prototype( conn->get_syn_id() )
-                    .is_primary();
-                conn = pack_pointer( conn, is_primary, not is_primary );
-              }
-              else
-              {
-                conn = pack_pointer( hc, b_has_primary, b_has_secondary );
-              }
-            } // Otherwise, just remove the desired connection
-            else
-            {
-              ( *hc )[ i ] = &vc->erase( j );
-              conn = pack_pointer( hc, b_has_primary, b_has_secondary );
-            }
-            found = true;
-            break;
-          }
-        }
-      }
-    }
-  }
-  assert( found );
->>>>>>> 58fd190f
 
   conn->reserve( conn->size() + count );
 
