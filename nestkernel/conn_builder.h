/*
 *  conn_builder.h
 *
 *  This file is part of NEST.
 *
 *  Copyright (C) 2004 The NEST Initiative
 *
 *  NEST is free software: you can redistribute it and/or modify
 *  it under the terms of the GNU General Public License as published by
 *  the Free Software Foundation, either version 2 of the License, or
 *  (at your option) any later version.
 *
 *  NEST is distributed in the hope that it will be useful,
 *  but WITHOUT ANY WARRANTY; without even the implied warranty of
 *  MERCHANTABILITY or FITNESS FOR A PARTICULAR PURPOSE.  See the
 *  GNU General Public License for more details.
 *
 *  You should have received a copy of the GNU General Public License
 *  along with NEST.  If not, see <http://www.gnu.org/licenses/>.
 *
 */

#ifndef CONN_BUILDER_H
#define CONN_BUILDER_H

/**
 * Class managing flexible connection creation.
 *
 * Created based on the connection_creator used for spatial networks.
 *
 */

// C++ includes:
#include <map>
#include <vector>
#include <set>

// Includes from librandom:
#include "gslrandomgen.h"

// Includes from nestkernel:
#include "conn_parameter.h"
#include "node_collection.h"
#include "nest_time.h"
#include "parameter.h"

// Includes from sli:
#include "dictdatum.h"
#include "sliexceptions.h"

namespace nest
{
class Node;
class ConnParameter;
class SparseNodeArray;

/**
 * Abstract base class for ConnBuilders.
 *
 * The base class extracts and holds parameters and provides
 * the connect interface. Derived classes implement the connect
 * method.
 *
 * @note Naming classes *Builder to avoid name confusion with Connector classes.
 */

class ConnBuilder
{
public:
  /**
   * Connect sources to targets according to specifications in dictionary.
   *
   * To create a connection, call
   *
   *   cb.connect();
   *
   * where conn_spec_dict speficies connection type and its parameters.
   */
  virtual void connect();
  virtual void disconnect();

  //! parameters: sources, targets, specifications
  ConnBuilder( NodeCollectionPTR, NodeCollectionPTR, const DictionaryDatum&, const std::vector< DictionaryDatum >& );
  virtual ~ConnBuilder();

  index
  get_synapse_model() const
  {
    if ( synapse_model_id_.size() > 1 )
    {
      throw KernelException( "Can only retrieve synapse model when one synapse per connection is used." );
    }
    return synapse_model_id_[ 0 ];
  }

  bool
  get_default_delay() const
  {
    if ( synapse_model_id_.size() > 1 )
    {
      throw KernelException( "Can only retrieve default delay when one synapse per connection is used." );
    }
    return default_delay_[ 0 ];
  }

  void set_pre_synaptic_element_name( const std::string& name );
  void set_post_synaptic_element_name( const std::string& name );

  bool all_parameters_scalar_() const;

  bool change_connected_synaptic_elements( index, index, const int, int );

  virtual bool
  supports_symmetric() const
  {
    return false;
  }

  virtual bool
  is_symmetric() const
  {
    return false;
  }

  //! Return true if rule is applicable only to nodes with proxies
  virtual bool
  requires_proxies() const
  {
    return true;
  }

protected:
  //! Implements the actual connection algorithm
  virtual void connect_() = 0;
  virtual void
  sp_connect_()
  {
    throw NotImplemented( "This connection rule is not implemented for structural plasticity." );
  }
  virtual void
  disconnect_()
  {
    throw NotImplemented( "This disconnection rule is not implemented." );
  }
  virtual void
  sp_disconnect_()
  {
    throw NotImplemented( "This connection rule is not implemented for structural plasticity." );
  }

<<<<<<< HEAD
  void
  update_param_dict_( index snode_id, Node& target, thread target_thread, librandom::RngPtr& rng, index indx );
=======
  Dictionary& create_param_dict_( index snode_id, Node& target, thread target_thread, librandom::RngPtr& rng, index indx );
>>>>>>> 36ccfa5d

  //! Create connection between given nodes, fill parameter values
  void single_connect_( index, Node&, thread, librandom::RngPtr& );
  void single_disconnect_( index, Node&, thread );

  /**
   * Moves pointer in parameter array.
   *
   * Calls value-function of all parameters being instantiations of
   * ArrayDoubleParameter or ArrayIntegerParameter, thus moving the pointer
   * to the next parameter value. The function is called when the target
   * node is not located on the current thread or MPI-process and read of an
   * array.
   */
  void skip_conn_parameter_( thread, size_t n_skip = 1 );

  /**
   * Returns true if conventional looping over targets is indicated.
   *
   * Conventional looping over targets must be used if
   * - any connection parameter requires skipping
   * - targets are not given as a simple range (lookup otherwise too slow)
   *
   * Conventional looping should be used if
   * - the number of targets is smaller than the number of local nodes
   *
   * For background, see Ippen et al (2017).
   *
   * @return true if conventional looping is to be used
   */
  bool loop_over_targets_() const;

  NodeCollectionPTR sources_;
  NodeCollectionPTR targets_;

  bool allow_autapses_;
  bool allow_multapses_;
  bool make_symmetric_;
  bool creates_symmetric_connections_;

  //! buffer for exceptions raised in threads
  std::vector< std::shared_ptr< WrappedThreadException > > exceptions_raised_;

  // Name of the pre synaptic and postsynaptic elements for this connection
  // builder
  Name pre_synaptic_element_name_;
  Name post_synaptic_element_name_;

  bool use_pre_synaptic_element_;
  bool use_post_synaptic_element_;

  inline bool
  use_structural_plasticity_() const
  {
    return use_pre_synaptic_element_ and use_post_synaptic_element_;
  }

  //! pointers to connection parameters specified as arrays
  std::vector< ConnParameter* > parameters_requiring_skipping_;

  std::vector< index > synapse_model_id_;

  //! dictionary to pass to connect function, one per thread so that the all threads do not
  //! create and use the same dictionary as this leads to performance issues. The dictionary
  //! can either be empty or filled with synapse parameters.
  std::vector< Dictionary > dummy_param_dicts_;

private:
  typedef std::map< Name, ConnParameter* > ConnParameterMap;

  //! indicate that weight and delay should not be set per synapse
  std::vector< bool > default_weight_and_delay_;

  //! indicate that weight should not be set per synapse
  std::vector< bool > default_weight_;

  //! indicate that delay should not be set per synapse
  std::vector< bool > default_delay_;

  // null-pointer indicates that default be used
  std::vector< ConnParameter* > weights_;
  std::vector< ConnParameter* > delays_;

  //! all other parameters, mapping name to value representation
  std::vector< ConnParameterMap > synapse_params_;

  //! dictionaries to pass to connect function, one per thread for every syn_spec
<<<<<<< HEAD
  std::vector< std::vector< DictionaryDatum > > param_dicts_;
=======
  std::vector< std::vector< Dictionary > > param_dicts_;
>>>>>>> 36ccfa5d

  //! synapse-specific parameters that should be skipped when we set default synapse parameters
  std::set< Name > skip_syn_params_;

  /**
   * Collects all array parameters in a vector.
   *
   * If the inserted parameter is an array it will be added to a vector of
   * ConnParameters. This vector will be exploited in some connection
   * routines to ensuring thread-safety.
   */
  void register_parameters_requiring_skipping_( ConnParameter& param );

  /*
   * Set synapse specific parameters.
   */
  void set_synapse_model_( DictionaryDatum syn_params, size_t indx );
  void set_default_weight_or_delay_( DictionaryDatum syn_params, size_t indx );
  void set_synapse_params( DictionaryDatum syn_defaults, DictionaryDatum syn_params, size_t indx );
  void set_structural_plasticity_parameters( std::vector< DictionaryDatum > syn_specs );

  /**
   * Reset weight and delay pointers
   */
  void reset_weights_();
  void reset_delays_();
};

class OneToOneBuilder : public ConnBuilder
{
public:
  OneToOneBuilder( NodeCollectionPTR sources,
    NodeCollectionPTR targets,
    const DictionaryDatum& conn_spec,
    const std::vector< DictionaryDatum >& syn_specs );

  bool
  supports_symmetric() const
  {
    return true;
  }

  bool
  requires_proxies() const
  {
    return false;
  }

protected:
  void connect_();
  void sp_connect_();
  void disconnect_();
  void sp_disconnect_();
};

class AllToAllBuilder : public ConnBuilder
{
public:
  AllToAllBuilder( NodeCollectionPTR sources,
    NodeCollectionPTR targets,
    const DictionaryDatum& conn_spec,
    const std::vector< DictionaryDatum >& syn_specs )
    : ConnBuilder( sources, targets, conn_spec, syn_specs )
  {
  }

  bool
  is_symmetric() const
  {
    return sources_ == targets_ and all_parameters_scalar_();
  }

  bool
  requires_proxies() const
  {
    return false;
  }

protected:
  void connect_();
  void sp_connect_();
  void disconnect_();
  void sp_disconnect_();

private:
  void inner_connect_( const int, librandom::RngPtr&, Node*, index, bool );
};


class FixedInDegreeBuilder : public ConnBuilder
{
public:
  FixedInDegreeBuilder( NodeCollectionPTR,
    NodeCollectionPTR,
    const DictionaryDatum&,
    const std::vector< DictionaryDatum >& );

protected:
  void connect_();

private:
  void inner_connect_( const int, librandom::RngPtr&, Node*, index, bool, long );
  ParameterDatum indegree_;
};

class FixedOutDegreeBuilder : public ConnBuilder
{
public:
  FixedOutDegreeBuilder( NodeCollectionPTR,
    NodeCollectionPTR,
    const DictionaryDatum&,
    const std::vector< DictionaryDatum >& );

protected:
  void connect_();

private:
  ParameterDatum outdegree_;
};

class FixedTotalNumberBuilder : public ConnBuilder
{
public:
  FixedTotalNumberBuilder( NodeCollectionPTR,
    NodeCollectionPTR,
    const DictionaryDatum&,
    const std::vector< DictionaryDatum >& );

protected:
  void connect_();

private:
  long N_;
};

class BernoulliBuilder : public ConnBuilder
{
public:
  BernoulliBuilder( NodeCollectionPTR,
    NodeCollectionPTR,
    const DictionaryDatum&,
    const std::vector< DictionaryDatum >& );

protected:
  void connect_();

private:
  void inner_connect_( const int, librandom::RngPtr&, Node*, index );
  ParameterDatum p_; //!< connection probability
};

class SymmetricBernoulliBuilder : public ConnBuilder
{
public:
  SymmetricBernoulliBuilder( NodeCollectionPTR,
    NodeCollectionPTR,
    const DictionaryDatum&,
    const std::vector< DictionaryDatum >& );

  bool
  supports_symmetric() const
  {
    return true;
  }

protected:
  void connect_();

private:
  double p_; //!< connection probability
};

class SPBuilder : public ConnBuilder
{
public:
  SPBuilder( NodeCollectionPTR sources,
    NodeCollectionPTR targets,
    const DictionaryDatum& conn_spec,
    const std::vector< DictionaryDatum >& syn_spec );

  std::string
  get_pre_synaptic_element_name() const
  {
    return pre_synaptic_element_name_.toString();
  }
  std::string
  get_post_synaptic_element_name() const
  {
    return post_synaptic_element_name_.toString();
  }

  /**
   * Writes the default delay of the connection model, if the
   * SPBuilder only uses the default delay. If not, the min/max_delay
   * has to be specified explicitly with the kernel status.
   */
  void update_delay( delay& d ) const;

  /**
   *  @note Only for internal use by SPManager.
   */
  void sp_connect( const std::vector< index >& sources, const std::vector< index >& targets );

protected:
  using ConnBuilder::connect_;
  void connect_();
  void connect_( NodeCollectionPTR sources, NodeCollectionPTR targets );

  /**
   * In charge of dynamically creating the new synapses
   * @param sources nodes from which synapses can be created
   * @param targets target nodes for the newly created synapses
   */
  void connect_( const std::vector< index >& sources, const std::vector< index >& targets );
};

inline void
ConnBuilder::register_parameters_requiring_skipping_( ConnParameter& param )
{
  if ( param.is_array() )
  {
    parameters_requiring_skipping_.push_back( &param );
  }
}

inline void
ConnBuilder::skip_conn_parameter_( thread target_thread, size_t n_skip )
{
  for ( std::vector< ConnParameter* >::iterator it = parameters_requiring_skipping_.begin();
        it != parameters_requiring_skipping_.end();
        ++it )
  {
    ( *it )->skip( target_thread, n_skip );
  }
}

} // namespace nest

#endif<|MERGE_RESOLUTION|>--- conflicted
+++ resolved
@@ -148,12 +148,8 @@
     throw NotImplemented( "This connection rule is not implemented for structural plasticity." );
   }
 
-<<<<<<< HEAD
   void
   update_param_dict_( index snode_id, Node& target, thread target_thread, librandom::RngPtr& rng, index indx );
-=======
-  Dictionary& create_param_dict_( index snode_id, Node& target, thread target_thread, librandom::RngPtr& rng, index indx );
->>>>>>> 36ccfa5d
 
   //! Create connection between given nodes, fill parameter values
   void single_connect_( index, Node&, thread, librandom::RngPtr& );
@@ -241,11 +237,7 @@
   std::vector< ConnParameterMap > synapse_params_;
 
   //! dictionaries to pass to connect function, one per thread for every syn_spec
-<<<<<<< HEAD
   std::vector< std::vector< DictionaryDatum > > param_dicts_;
-=======
-  std::vector< std::vector< Dictionary > > param_dicts_;
->>>>>>> 36ccfa5d
 
   //! synapse-specific parameters that should be skipped when we set default synapse parameters
   std::set< Name > skip_syn_params_;
