/*
 *  nest.h
 *
 *  This file is part of NEST.
 *
 *  Copyright (C) 2004 The NEST Initiative
 *
 *  NEST is free software: you can redistribute it and/or modify
 *  it under the terms of the GNU General Public License as published by
 *  the Free Software Foundation, either version 2 of the License, or
 *  (at your option) any later version.
 *
 *  NEST is distributed in the hope that it will be useful,
 *  but WITHOUT ANY WARRANTY; without even the implied warranty of
 *  MERCHANTABILITY or FITNESS FOR A PARTICULAR PURPOSE.  See the
 *  GNU General Public License for more details.
 *
 *  You should have received a copy of the GNU General Public License
 *  along with NEST.  If not, see <http://www.gnu.org/licenses/>.
 *
 */

#ifndef NEST_H
#define NEST_H

// C++ includes:
#include <ostream>

// Includes from libnestutil:
#include "logging.h"

// Includes from librandom:
#include "randomgen.h"

// Includes from nestkernel:
#include "nest_datums.h"
#include "nest_time.h"
#include "nest_types.h"

// Includes from sli:
#include "arraydatum.h"
#include "dictdatum.h"

namespace nest
{

void init_nest( int* argc, char** argv[] );
void fail_exit( int exitcode );

void install_module( const std::string& module_name );

void reset_kernel();
void reset_network();

void enable_dryrun_mode( const index n_procs );

void register_logger_client( const deliver_logging_event_ptr client_callback );
void print_nodes_to_stream( std::ostream& out = std::cout );

librandom::RngPtr get_vp_rng( thread tid );
librandom::RngPtr get_global_rng();

void set_kernel_status( const DictionaryDatum& dict );
DictionaryDatum get_kernel_status();

void set_node_status( const index node_id, const DictionaryDatum& dict );
DictionaryDatum get_node_status( const index node_id );

void set_connection_status( const ConnectionDatum& conn, const DictionaryDatum& dict );
DictionaryDatum get_connection_status( const ConnectionDatum& conn );

GIDCollectionPTR create( const Name& model_name, const index n );

<<<<<<< HEAD
=======
GIDCollectionPTR get_nodes( const DictionaryDatum& dict, const bool local_only );

>>>>>>> 7c9ab01b
void connect( GIDCollectionPTR sources,
  GIDCollectionPTR targets,
  const DictionaryDatum& connectivity,
  const DictionaryDatum& synapse_params );

ArrayDatum get_connections( const DictionaryDatum& dict );

void simulate( const double& t );

/**
 * @fn run(const double& time)
 * @brief Run a partial simulation for `time` ms
 *
 * Runs a partial simulation for `time` ms
 * after a call to prepare() and before a cleanup().
 * Can be called multiple times between a prepare()/cleanup()
 * pair to divide a simulation into multiple pieces with access
 * to the API in between.
 *
 * Thus, simulate(t) = prepare(); run(t/2); run(t/2); cleanup()
 *
 * @see prepare()
 * @see cleanup()
 */
void run( const double& t );

/**
 * @fn prepare()
 * @brief do calibrations for network, open files, ... before run()
 *
 * Prepares a simulation before calling any number of run(t_n)
 * calls to actually run the simulation
 *
 * @see run()
 * @see cleanup()
 */
void prepare();

/**
 * @fn cleanup()
 * @brief do cleanup after a simulation, such as closing files
 *
 * Do cleanup to end a simulation using run() commands.
 * After calling cleanup(), further run() calls must only happen
 * after another call to prepare()
 *
 * @see run()
 * @see prepare()
 */
void cleanup();

void copy_model( const Name& oldmodname, const Name& newmodname, const DictionaryDatum& dict );

void set_model_defaults( const Name& model_name, const DictionaryDatum& );
DictionaryDatum get_model_defaults( const Name& model_name );

void restore_nodes( const ArrayDatum& node_list );

ParameterDatum multiply_parameter( const ParameterDatum& param1, const ParameterDatum& param2 );
ParameterDatum divide_parameter( const ParameterDatum& param1, const ParameterDatum& param2 );
ParameterDatum add_parameter( const ParameterDatum& param1, const ParameterDatum& param2 );
ParameterDatum subtract_parameter( const ParameterDatum& param1, const ParameterDatum& param2 );
ParameterDatum
compare_parameter( const ParameterDatum& param1, const ParameterDatum& param2, const DictionaryDatum& d );
ParameterDatum
conditional_parameter( const ParameterDatum& param1, const ParameterDatum& param2, const ParameterDatum& param3 );
ParameterDatum min_parameter( const ParameterDatum& param, const double other_value );
ParameterDatum max_parameter( const ParameterDatum& param, const double other_value );
ParameterDatum redraw_parameter( const ParameterDatum& param, const double min, const double max );
ParameterDatum exp_parameter( const ParameterDatum& param );
ParameterDatum sin_parameter( const ParameterDatum& param );
ParameterDatum cos_parameter( const ParameterDatum& param );
ParameterDatum pow_parameter( const ParameterDatum& param, const double exponent );
ParameterDatum dimension_parameter( const ParameterDatum& param_x, const ParameterDatum& param_y );
ParameterDatum
dimension_parameter( const ParameterDatum& param_x, const ParameterDatum& param_y, const ParameterDatum& param_z );
ParameterDatum create_parameter( const DictionaryDatum& param_dict );
double get_value( const ParameterDatum& param );
}


#endif /* NEST_H */<|MERGE_RESOLUTION|>--- conflicted
+++ resolved
@@ -71,11 +71,8 @@
 
 GIDCollectionPTR create( const Name& model_name, const index n );
 
-<<<<<<< HEAD
-=======
 GIDCollectionPTR get_nodes( const DictionaryDatum& dict, const bool local_only );
 
->>>>>>> 7c9ab01b
 void connect( GIDCollectionPTR sources,
   GIDCollectionPTR targets,
   const DictionaryDatum& connectivity,
