--- conflicted
+++ resolved
@@ -397,13 +397,6 @@
                [19, 48], [20, 45], [20, 49], [21, 42], [21, 46], [22, 43],
                [22, 47], [23, 44], [23, 48], [24, 45], [24, 49], [25, 50]]
 
-<<<<<<< HEAD
-        connections = list(sorted(nest.GetConnections()))
-
-        for conn, conn_ref in zip(connections, ref):
-            conn_list = [conn[0], conn[1]]
-            self.assertEqual(conn_list, conn_ref)
-=======
         connections = nest.GetConnections()
 
         sources = connections.get('source')
@@ -413,7 +406,6 @@
 
         for conn, conn_ref in zip(sorted(connections), ref):
             self.assertEqual(conn, conn_ref)
->>>>>>> 773192e3
 
 
 def suite():
