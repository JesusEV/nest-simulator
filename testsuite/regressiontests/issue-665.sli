--- conflicted
+++ resolved
@@ -38,13 +38,9 @@
 (unittest) run
 /unittest using
 
-<<<<<<< HEAD
-exit_test_gracefully  % TODO480 (uses Topology)
+/skipped exit_test_gracefully  % TODO480 (uses Topology)
 
-is_threaded not { exit_test_gracefully } if
-=======
 skip_if_not_threaded
->>>>>>> 079581aa
 
 % First set of tests: Single generator to neuron layer
 /gen_to_layer_test
