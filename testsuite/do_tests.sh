--- conflicted
+++ resolved
@@ -177,13 +177,10 @@
 NEST_VERSION="$(sli -c "statusdict/version :: =only")"
 echo "  NEST executable .... $NEST (version $NEST_VERSION)"
 echo "  PREFIX ............. $PREFIX"
-<<<<<<< HEAD
-=======
 if test -n "${MUSIC}"; then
     MUSIC_VERSION="$("${MUSIC}" --version | head -n1 | cut -d' ' -f2)"
     echo "  MUSIC executable ... $MUSIC (version $MUSIC_VERSION)"
 fi
->>>>>>> 4872b8cb
 if test -n "${PYTHON}"; then
     PYTHON_VERSION="$("${PYTHON}" --version | cut -d' ' -f2)"
     echo "  Python executable .. $PYTHON (version $PYTHON_VERSION)"
@@ -198,13 +195,6 @@
 else
     echo "  Running MPI tests .. no (compiled without MPI support)"
 fi
-<<<<<<< HEAD
-if test -n "${MUSIC}"; then
-    MUSIC_VERSION="$("${MUSIC}" --version | head -n1 | cut -d' ' -f2)"
-    echo "  MUSIC executable ... $MUSIC (version $MUSIC_VERSION)"
-fi
-=======
->>>>>>> 4872b8cb
 echo "  TEST_BASEDIR ....... $TEST_BASEDIR"
 echo "  REPORTDIR .......... $REPORTDIR"
 echo "  PATH ............... `print_paths ${PATH}`"
