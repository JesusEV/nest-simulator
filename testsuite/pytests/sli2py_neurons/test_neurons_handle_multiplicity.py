--- conflicted
+++ resolved
@@ -89,14 +89,10 @@
     nest.ResetKernel()
     multiplicities = [1, 3, 2]
     spikes = [1.0, 2.0, 3.0]
-<<<<<<< HEAD
     sg = nest.Create(
         "spike_generator",
         {"spike_times": spikes, "spike_multiplicities": multiplicities},
     )
-=======
-    sg = nest.Create("spike_generator", {"spike_times": spikes, "spike_multiplicities": multiplicities})
->>>>>>> 7ee5765d
     pn = nest.Create("parrot_neuron")
     sr = nest.Create("spike_recorder")
 
@@ -117,12 +113,7 @@
     [
         model
         for model in nest.node_models
-<<<<<<< HEAD
-        if model not in skip_list
-        and nest.GetDefaults(model)["element_type"] == "neuron"
-=======
         if model not in skip_list and nest.GetDefaults(model)["element_type"] == "neuron"
->>>>>>> 7ee5765d
     ],
 )
 def test_spike_multiplicity(model):
@@ -144,9 +135,7 @@
     # A third spike generator sends one spike with multiplicity of 2
     sg1 = nest.Create("spike_generator", {"spike_times": [5.0]})
     sg2 = nest.Create("spike_generator", {"spike_times": [5.0]})
-    sg3 = nest.Create(
-        "spike_generator", {"spike_times": [5.0], "spike_multiplicities": [2]}
-    )
+    sg3 = nest.Create("spike_generator", {"spike_times": [5.0], "spike_multiplicities": [2]})
 
     syn_spec = {
         "synapse_model": "static_synapse",
