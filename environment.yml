--- conflicted
+++ resolved
@@ -110,9 +110,5 @@
     - sphinx_design
     - sphinx_gallery
     - sphinx-material
-<<<<<<< HEAD
     - sphinx-tabs
-=======
-    - sphinx-copybutton
-    - sphinx-notfound-page
->>>>>>> e8932d74
+    - sphinx-notfound-page