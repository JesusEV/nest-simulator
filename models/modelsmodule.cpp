/*
 *  modelsmodule.cpp
 *
 *  This file is part of NEST.
 *
 *  Copyright (C) 2004 The NEST Initiative
 *
 *  NEST is free software: you can redistribute it and/or modify
 *  it under the terms of the GNU General Public License as published by
 *  the Free Software Foundation, either version 2 of the License, or
 *  (at your option) any later version.
 *
 *  NEST is distributed in the hope that it will be useful,
 *  but WITHOUT ANY WARRANTY; without even the implied warranty of
 *  MERCHANTABILITY or FITNESS FOR A PARTICULAR PURPOSE.  See the
 *  GNU General Public License for more details.
 *
 *  You should have received a copy of the GNU General Public License
 *  along with NEST.  If not, see <http://www.gnu.org/licenses/>.
 *
 */

/*
    This file is part of NEST.

    modelsmodule.cpp -- sets up the modeldict with all models included
    with the NEST distribution.

    Author(s):
    Marc-Oliver Gewaltig
    R"udiger Kupper
    Hans Ekkehard Plesser

    First Version: June 2006
*/

#include "modelsmodule.h"

// Includes from nestkernel
#include "genericmodel_impl.h"

// Generated includes:
#include "config.h"

// Neuron models
#include "aeif_cond_alpha.h"
#include "aeif_cond_alpha_multisynapse.h"
#include "aeif_cond_beta_multisynapse.h"
#include "aeif_cond_alpha_RK5.h"
#include "aeif_cond_exp.h"
#include "aeif_psc_alpha.h"
#include "aeif_psc_exp.h"
#include "aeif_psc_delta.h"
#include "aeif_psc_delta_clopath.h"
#include "aeif_psc_delta_eprop.h"
#include "amat2_psc_exp.h"
#include "erfc_neuron.h"
#include "error_neuron.h"
#include "gauss_rate.h"
#include "ginzburg_neuron.h"
#include "hh_cond_exp_traub.h"
#include "hh_cond_beta_gap_traub.h"
#include "hh_psc_alpha.h"
#include "hh_psc_alpha_clopath.h"
#include "hh_psc_alpha_gap.h"
#include "ht_neuron.h"
#include "iaf_chs_2007.h"
#include "iaf_chxk_2008.h"
#include "iaf_cond_alpha.h"
#include "iaf_cond_alpha_mc.h"
#include "iaf_cond_beta.h"
#include "iaf_cond_exp.h"
#include "iaf_cond_exp_sfa_rr.h"
#include "iaf_psc_alpha.h"
#include "iaf_psc_alpha_multisynapse.h"
#include "iaf_psc_delta.h"
#include "iaf_psc_delta_eprop.h"
#include "iaf_psc_exp.h"
#include "iaf_psc_exp_multisynapse.h"
#include "iaf_tum_2000.h"
#include "izhikevich.h"
#include "lin_rate.h"
#include "tanh_rate.h"
#include "threshold_lin_rate.h"
#include "mat2_psc_exp.h"
#include "mcculloch_pitts_neuron.h"
#include "parrot_neuron.h"
#include "pp_cond_exp_mc_urbanczik.h"
#include "pp_pop_psc_delta.h"
#include "pp_psc_delta.h"
#include "siegert_neuron.h"
#include "sigmoid_rate.h"
#include "sigmoid_rate_gg_1998.h"
#include "gif_psc_exp.h"
#include "gif_psc_exp_multisynapse.h"
#include "gif_cond_exp.h"
#include "gif_cond_exp_multisynapse.h"
#include "gif_pop_psc_exp.h"

// Stimulation devices
#include "ac_generator.h"
#include "dc_generator.h"
#include "gamma_sup_generator.h"
#include "mip_generator.h"
#include "noise_generator.h"
#include "poisson_generator.h"
#include "inhomogeneous_poisson_generator.h"
#include "ppd_sup_generator.h"
#include "pulsepacket_generator.h"
#include "sinusoidal_gamma_generator.h"
#include "sinusoidal_poisson_generator.h"
#include "spike_generator.h"
#include "step_current_generator.h"
#include "step_rate_generator.h"

// Recording devices
#include "correlation_detector.h"
#include "correlomatrix_detector.h"
#include "correlospinmatrix_detector.h"
#include "multimeter.h"
#include "spike_detector.h"
#include "spin_detector.h"
#include "weight_recorder.h"

#include "volume_transmitter.h"

// Prototypes for synapses
#include "bernoulli_connection.h"
#include "clopath_connection.h"
#include "common_synapse_properties.h"
#include "cont_delay_connection.h"
#include "cont_delay_connection_impl.h"
#include "diffusion_connection.h"
#include "eprop_connection.h"
#include "gap_junction.h"
#include "ht_connection.h"
#include "quantal_stp_connection.h"
#include "quantal_stp_connection_impl.h"
#include "rate_connection_instantaneous.h"
#include "rate_connection_delayed.h"
#include "spike_dilutor.h"
#include "static_connection.h"
#include "static_connection_hom_w.h"
#include "stdp_connection.h"
#include "stdp_nn_restr_connection.h"
#include "stdp_nn_symm_connection.h"
#include "stdp_nn_pre-centered_connection.h"
#include "stdp_connection_facetshw_hom.h"
#include "stdp_connection_facetshw_hom_impl.h"
#include "stdp_connection_hom.h"
#include "stdp_triplet_connection.h"
#include "stdp_dopa_connection.h"
#include "stdp_pl_connection_hom.h"
#include "tsodyks2_connection.h"
#include "tsodyks_connection.h"
#include "tsodyks_connection_hom.h"
#include "urbanczik_connection.h"
#include "vogels_sprekeler_connection.h"

// Includes from nestkernel:
#include "common_synapse_properties.h"
#include "connector_model_impl.h"
#include "genericmodel.h"
#include "kernel_manager.h"
#include "model.h"
#include "model_manager_impl.h"
#include "target_identifier.h"

#ifdef HAVE_MUSIC
#include "music_event_in_proxy.h"
#include "music_event_out_proxy.h"
#include "music_cont_in_proxy.h"
#include "music_cont_out_proxy.h"
#include "music_message_in_proxy.h"
#endif

namespace nest
{
// At the time when ModelsModule is constructed, the SLI Interpreter
// must already be initialized. ModelsModule relies on the presence of
// the following SLI datastructures: Name, Dictionary
ModelsModule::ModelsModule()
{
}

ModelsModule::~ModelsModule()
{
}

const std::string
ModelsModule::name( void ) const
{
  return std::string( "NEST Standard Models Module" ); // Return name of the module
}

const std::string
ModelsModule::commandstring( void ) const
{
  // TODO: Move models-init.sli to sli_neuron....
  return std::string( "(models-init) run" );
}

//-------------------------------------------------------------------------------------

void
ModelsModule::init( SLIInterpreter* )
{
  // rate models with input noise
  kernel().model_manager.register_node_model< gauss_rate_ipn >( "gauss_rate_ipn" );
  kernel().model_manager.register_node_model< lin_rate_ipn >( "lin_rate_ipn" );
  kernel().model_manager.register_node_model< sigmoid_rate_ipn >( "sigmoid_rate_ipn" );
  kernel().model_manager.register_node_model< sigmoid_rate_gg_1998_ipn >( "sigmoid_rate_gg_1998_ipn" );
  kernel().model_manager.register_node_model< tanh_rate_ipn >( "tanh_rate_ipn" );
  kernel().model_manager.register_node_model< threshold_lin_rate_ipn >( "threshold_lin_rate_ipn" );

  // rate models with output noise
  kernel().model_manager.register_node_model< lin_rate_opn >( "lin_rate_opn" );
  kernel().model_manager.register_node_model< tanh_rate_opn >( "tanh_rate_opn" );
  kernel().model_manager.register_node_model< threshold_lin_rate_opn >( "threshold_lin_rate_opn" );

  // rate transformer nodes
<<<<<<< HEAD
  kernel().model_manager.register_node_model< rate_transformer_gauss >(
    "rate_transformer_gauss" );
  kernel().model_manager.register_node_model< rate_transformer_lin >(
    "rate_transformer_lin" );
  kernel().model_manager.register_node_model< rate_transformer_sigmoid >(
    "rate_transformer_sigmoid" );
  kernel()
    .model_manager.register_node_model< rate_transformer_sigmoid_gg_1998 >(
      "rate_transformer_sigmoid_gg_1998" );
  kernel().model_manager.register_node_model< rate_transformer_tanh >(
    "rate_transformer_tanh" );
  kernel().model_manager.register_node_model< rate_transformer_threshold_lin >(
    "rate_transformer_threshold_lin" );
  kernel().model_manager.register_node_model< error_neuron >(
    "error_neuron" );

  kernel().model_manager.register_node_model< iaf_chs_2007 >( "iaf_chs_2007" );
  kernel().model_manager.register_node_model< iaf_psc_alpha >(
    "iaf_psc_alpha" );
  kernel().model_manager.register_node_model< iaf_psc_alpha_multisynapse >(
    "iaf_psc_alpha_multisynapse" );
  kernel().model_manager.register_node_model< iaf_psc_delta >(
    "iaf_psc_delta" );
  kernel().model_manager.register_node_model< iaf_psc_delta_eprop >(
    "iaf_psc_delta_eprop" );
=======
  kernel().model_manager.register_node_model< rate_transformer_gauss >( "rate_transformer_gauss" );
  kernel().model_manager.register_node_model< rate_transformer_lin >( "rate_transformer_lin" );
  kernel().model_manager.register_node_model< rate_transformer_sigmoid >( "rate_transformer_sigmoid" );
  kernel().model_manager.register_node_model< rate_transformer_sigmoid_gg_1998 >( "rate_transformer_sigmoid_gg_1998" );
  kernel().model_manager.register_node_model< rate_transformer_tanh >( "rate_transformer_tanh" );
  kernel().model_manager.register_node_model< rate_transformer_threshold_lin >( "rate_transformer_threshold_lin" );

  kernel().model_manager.register_node_model< iaf_chs_2007 >( "iaf_chs_2007" );
  kernel().model_manager.register_node_model< iaf_psc_alpha >( "iaf_psc_alpha" );
  kernel().model_manager.register_node_model< iaf_psc_alpha_multisynapse >( "iaf_psc_alpha_multisynapse" );
  kernel().model_manager.register_node_model< iaf_psc_delta >( "iaf_psc_delta" );
>>>>>>> 8f66bf46
  kernel().model_manager.register_node_model< iaf_psc_exp >( "iaf_psc_exp" );
  kernel().model_manager.register_node_model< iaf_psc_exp_multisynapse >( "iaf_psc_exp_multisynapse" );
  kernel().model_manager.register_node_model< iaf_tum_2000 >( "iaf_tum_2000" );
  kernel().model_manager.register_node_model< amat2_psc_exp >( "amat2_psc_exp" );
  kernel().model_manager.register_node_model< mat2_psc_exp >( "mat2_psc_exp" );
  kernel().model_manager.register_node_model< parrot_neuron >( "parrot_neuron" );
  kernel().model_manager.register_node_model< pp_psc_delta >( "pp_psc_delta" );
  kernel().model_manager.register_node_model< pp_pop_psc_delta >( "pp_pop_psc_delta" );
  kernel().model_manager.register_node_model< gif_psc_exp >( "gif_psc_exp" );
  kernel().model_manager.register_node_model< gif_psc_exp_multisynapse >( "gif_psc_exp_multisynapse" );

  kernel().model_manager.register_node_model< ac_generator >( "ac_generator" );
  kernel().model_manager.register_node_model< dc_generator >( "dc_generator" );
  kernel().model_manager.register_node_model< spike_generator >( "spike_generator" );
  kernel().model_manager.register_node_model< inhomogeneous_poisson_generator >( "inhomogeneous_poisson_generator" );
  kernel().model_manager.register_node_model< poisson_generator >( "poisson_generator" );
  kernel().model_manager.register_node_model< pulsepacket_generator >( "pulsepacket_generator" );
  kernel().model_manager.register_node_model< noise_generator >( "noise_generator" );
  kernel().model_manager.register_node_model< step_current_generator >( "step_current_generator" );
  kernel().model_manager.register_node_model< step_rate_generator >( "step_rate_generator" );
  kernel().model_manager.register_node_model< mip_generator >( "mip_generator" );
  kernel().model_manager.register_node_model< sinusoidal_poisson_generator >( "sinusoidal_poisson_generator" );
  kernel().model_manager.register_node_model< ppd_sup_generator >( "ppd_sup_generator" );
  kernel().model_manager.register_node_model< gamma_sup_generator >( "gamma_sup_generator" );
  kernel().model_manager.register_node_model< erfc_neuron >( "erfc_neuron" );
  kernel().model_manager.register_node_model< ginzburg_neuron >( "ginzburg_neuron" );
  kernel().model_manager.register_node_model< mcculloch_pitts_neuron >( "mcculloch_pitts_neuron" );
  kernel().model_manager.register_node_model< izhikevich >( "izhikevich" );
  kernel().model_manager.register_node_model< spike_dilutor >( "spike_dilutor" );

  kernel().model_manager.register_node_model< spike_detector >( "spike_detector" );
  kernel().model_manager.register_node_model< weight_recorder >( "weight_recorder" );
  kernel().model_manager.register_node_model< spin_detector >( "spin_detector" );
  kernel().model_manager.register_node_model< Multimeter >( "multimeter" );
  kernel().model_manager.register_node_model< correlation_detector >( "correlation_detector" );
  kernel().model_manager.register_node_model< correlomatrix_detector >( "correlomatrix_detector" );
  kernel().model_manager.register_node_model< correlospinmatrix_detector >( "correlospinmatrix_detector" );
  kernel().model_manager.register_node_model< volume_transmitter >( "volume_transmitter" );

  // Create voltmeter as a multimeter pre-configured to record V_m.
  /** @BeginDocumentation
  Name: voltmeter - Device to record membrane potential from neurons.
  Synopsis: voltmeter Create

  Description:
  A voltmeter records the membrane potential (V_m) of connected nodes
  to memory, file or stdout.

  By default, voltmeters record values once per ms. Set the parameter
  /interval to change this. The recording interval cannot be smaller
  than the resolution.

  Results are returned in the /events entry of the status dictionary,
  which contains membrane potential as vector /V_m and pertaining
  times as vector /times and node GIDs as /senders, if /withtime and
  /withgid are set, respectively.

  Accumulator mode:
  Voltmeter can operate in accumulator mode. In this case, values for all
  recorded variables are added across all recorded nodes (but kept separate in
  time). This can be useful to record average membrane potential in a
  population.

  To activate accumulator mode, either set /to_accumulator to true, or set
  /record_to [ /accumulator ].  In accumulator mode, you cannot record to file,
  to memory, to screen, with GID or with weight. You must activate accumulator
  mode before simulating. Accumulator data is never written to file. You must
  extract it from the device using GetStatus.

  Remarks:
   - The voltmeter model is implemented as a multimeter preconfigured to
     record /V_m.
   - The set of variables to record and the recording interval must be set
     BEFORE the voltmeter is connected to any node, and cannot be changed
     afterwards.
   - A voltmeter cannot be frozen.
   - If you record with voltmeter in accumulator mode and some of the nodes
     you record from are frozen and others are not, data will only be collected
     from the unfrozen nodes. Most likely, this will lead to confusing results,
     so you should not use voltmeter with frozen nodes.

  Parameters:
       The following parameter can be set in the status dictionary:
       interval     double - Recording interval in ms

  Examples:
  SLI ] /iaf_cond_alpha Create /n Set
  SLI ] /voltmeter Create /vm Set
  SLI ] vm << /interval 0.5 >> SetStatus
  SLI ] vm n Connect
  SLI ] 10 Simulate
  SLI ] vm /events get info
  --------------------------------------------------
  Name                     Type                Value
  --------------------------------------------------
  senders                  intvectortype       <intvectortype>
  times                    doublevectortype    <doublevectortype>
  V_m                      doublevectortype    <doublevectortype>
  --------------------------------------------------
  Total number of entries: 3


  Sends: DataLoggingRequest

  SeeAlso: Device, RecordingDevice, multimeter
  */
  DictionaryDatum vmdict = DictionaryDatum( new Dictionary );
  ArrayDatum ad;
  ad.push_back( LiteralDatum( names::V_m.toString() ) );
  ( *vmdict )[ names::record_from ] = ad;
  const Name name = "voltmeter";
  kernel().model_manager.register_preconf_node_model< Multimeter >( name, vmdict, false );

#ifdef HAVE_GSL
  kernel().model_manager.register_node_model< iaf_chxk_2008 >( "iaf_chxk_2008" );
  kernel().model_manager.register_node_model< iaf_cond_alpha >( "iaf_cond_alpha" );
  kernel().model_manager.register_node_model< iaf_cond_beta >( "iaf_cond_beta" );
  kernel().model_manager.register_node_model< iaf_cond_exp >( "iaf_cond_exp" );
  kernel().model_manager.register_node_model< iaf_cond_exp_sfa_rr >( "iaf_cond_exp_sfa_rr" );
  kernel().model_manager.register_node_model< iaf_cond_alpha_mc >( "iaf_cond_alpha_mc" );
  kernel().model_manager.register_node_model< hh_cond_beta_gap_traub >( "hh_cond_beta_gap_traub" );
  kernel().model_manager.register_node_model< hh_psc_alpha >( "hh_psc_alpha" );
  kernel().model_manager.register_node_model< hh_psc_alpha_clopath >( "hh_psc_alpha_clopath" );
  kernel().model_manager.register_node_model< hh_psc_alpha_gap >( "hh_psc_alpha_gap" );
  kernel().model_manager.register_node_model< hh_cond_exp_traub >( "hh_cond_exp_traub" );
  kernel().model_manager.register_node_model< sinusoidal_gamma_generator >( "sinusoidal_gamma_generator" );
  kernel().model_manager.register_node_model< gif_cond_exp >( "gif_cond_exp" );
<<<<<<< HEAD
  kernel().model_manager.register_node_model< gif_cond_exp_multisynapse >(
    "gif_cond_exp_multisynapse" );
  kernel().model_manager.register_node_model< gif_pop_psc_exp >(
    "gif_pop_psc_exp" );

  kernel().model_manager.register_node_model< aeif_psc_delta_eprop >(
    "aeif_psc_delta_eprop" );
  kernel().model_manager.register_node_model< aeif_psc_delta_clopath >(
    "aeif_psc_delta_clopath" );
  kernel().model_manager.register_node_model< aeif_cond_alpha >(
    "aeif_cond_alpha" );
  kernel().model_manager.register_node_model< aeif_cond_exp >(
    "aeif_cond_exp" );
  kernel().model_manager.register_node_model< aeif_psc_alpha >(
    "aeif_psc_alpha" );
=======
  kernel().model_manager.register_node_model< gif_cond_exp_multisynapse >( "gif_cond_exp_multisynapse" );
  kernel().model_manager.register_node_model< gif_pop_psc_exp >( "gif_pop_psc_exp" );

  kernel().model_manager.register_node_model< aeif_psc_delta_clopath >( "aeif_psc_delta_clopath" );
  kernel().model_manager.register_node_model< aeif_cond_alpha >( "aeif_cond_alpha" );
  kernel().model_manager.register_node_model< aeif_cond_exp >( "aeif_cond_exp" );
  kernel().model_manager.register_node_model< aeif_psc_alpha >( "aeif_psc_alpha" );
>>>>>>> 8f66bf46
  kernel().model_manager.register_node_model< aeif_psc_exp >( "aeif_psc_exp" );
  kernel().model_manager.register_node_model< aeif_psc_delta >( "aeif_psc_delta" );
  kernel().model_manager.register_node_model< ht_neuron >( "ht_neuron" );
  kernel().model_manager.register_node_model< aeif_cond_beta_multisynapse >( "aeif_cond_beta_multisynapse" );
  kernel().model_manager.register_node_model< aeif_cond_alpha_multisynapse >( "aeif_cond_alpha_multisynapse" );
  kernel().model_manager.register_node_model< siegert_neuron >( "siegert_neuron" );
  kernel().model_manager.register_node_model< pp_cond_exp_mc_urbanczik >( "pp_cond_exp_mc_urbanczik" );
#endif

  // This version of the AdEx model does not depend on GSL.
  kernel().model_manager.register_node_model< aeif_cond_alpha_RK5 >( "aeif_cond_alpha_RK5",
    /*private_model*/ false,
    /*deprecation_info*/ "NEST 3.0" );

#ifdef HAVE_MUSIC
  //// proxies for inter-application communication using MUSIC
  kernel().model_manager.register_node_model< music_event_in_proxy >( "music_event_in_proxy" );
  kernel().model_manager.register_node_model< music_event_out_proxy >( "music_event_out_proxy" );
  kernel().model_manager.register_node_model< music_cont_in_proxy >( "music_cont_in_proxy" );
  kernel().model_manager.register_node_model< music_cont_out_proxy >( "music_cont_out_proxy" );
  kernel().model_manager.register_node_model< music_message_in_proxy >( "music_message_in_proxy" );
#endif

  // register synapses

  /** @BeginDocumentation
     Name: static_synapse_hpc - Variant of static_synapse with low memory
     consumption.

     Description:
     hpc synapses store the target neuron in form of a 2 Byte index instead of
     an 8 Byte pointer. This limits the number of thread local neurons to
     65,536. No support for different receptor types. Otherwise identical to
     static_synapse.

     SeeAlso: synapsedict, static_synapse
  */
  kernel().model_manager.register_connection_model< StaticConnection< TargetIdentifierPtrRport > >( "static_synapse" );
  kernel().model_manager.register_connection_model< StaticConnection< TargetIdentifierIndex > >( "static_synapse_hpc" );


  /** @BeginDocumentation
     Name: static_synapse_hom_w_hpc - Variant of static_synapse_hom_w with low
     memory consumption.
     SeeAlso: synapsedict, static_synapse_hom_w, static_synapse_hpc
  */
  kernel().model_manager.register_connection_model< StaticConnectionHomW< TargetIdentifierPtrRport > >(
    "static_synapse_hom_w" );
  kernel().model_manager.register_connection_model< StaticConnectionHomW< TargetIdentifierIndex > >(
    "static_synapse_hom_w_hpc" );

  /** @BeginDocumentation
     Name: gap_junction - Connection model for gap junctions.
     SeeAlso: synapsedict
  */
  kernel().model_manager.register_secondary_connection_model< GapJunction< TargetIdentifierPtrRport > >( "gap_junction",
    /*has_delay=*/false,
    /*requires_symmetric=*/true,
    /*supports_wfr=*/true );
  kernel().model_manager.register_secondary_connection_model< RateConnectionInstantaneous< TargetIdentifierPtrRport > >(
    "rate_connection_instantaneous",
    /*has_delay=*/false,
    /*requires_symmetric=*/false,
    /*supports_wfr=*/true );
  kernel().model_manager.register_secondary_connection_model< RateConnectionDelayed< TargetIdentifierPtrRport > >(
    "rate_connection_delayed",
    /*has_delay=*/true,
    /*requires_symmetric=*/false,
    /*supports_wfr=*/false );
  kernel().model_manager.register_secondary_connection_model< DiffusionConnection< TargetIdentifierPtrRport > >(
    "diffusion_connection",
    /*has_delay=*/false,
    /*requires_symmetric=*/false,
    /*supports_wfr=*/true );


  /** @BeginDocumentation
     Name: stdp_synapse_hpc - Variant of stdp_synapse with low memory
     consumption.
     SeeAlso: synapsedict, stdp_synapse, static_synapse_hpc
  */
<<<<<<< HEAD
  kernel()
    .model_manager
    .register_connection_model< STDPConnection< TargetIdentifierPtrRport > >(
      "stdp_synapse" );
  kernel()
    .model_manager
    .register_connection_model< STDPConnection< TargetIdentifierIndex > >(
      "stdp_synapse_hpc" );

  kernel()
    .model_manager
    .register_connection_model< ClopathConnection< TargetIdentifierPtrRport > >(
      "clopath_synapse",
      /*requires_symmetric=*/false,
      /*requires_clopath_archiving=*/true );
  kernel()
    .model_manager
    .register_connection_model< EpropConnection< TargetIdentifierPtrRport > >(
      "eprop_synapse" );
=======
  kernel().model_manager.register_connection_model< STDPConnection< TargetIdentifierPtrRport > >( "stdp_synapse" );
  kernel().model_manager.register_connection_model< STDPConnection< TargetIdentifierIndex > >( "stdp_synapse_hpc" );

  kernel().model_manager.register_connection_model< ClopathConnection< TargetIdentifierPtrRport > >( "clopath_synapse",
    /*requires_symmetric=*/false,
    /*requires_clopath_archiving=*/true );

  kernel().model_manager.register_connection_model< UrbanczikConnection< TargetIdentifierPtrRport > >(
    "urbanczik_synapse",
    /*requires_symmetric=*/false,
    /*requires_clopath_archiving=*/false,
    /*requires_urbanczik_archiving=*/true );

  kernel().model_manager.register_connection_model< STDPNNRestrConnection< TargetIdentifierPtrRport > >(
    "stdp_nn_restr_synapse" );

  kernel().model_manager.register_connection_model< STDPNNSymmConnection< TargetIdentifierPtrRport > >(
    "stdp_nn_symm_synapse" );

  kernel().model_manager.register_connection_model< STDPNNPreCenteredConnection< TargetIdentifierPtrRport > >(
    "stdp_nn_pre-centered_synapse" );
>>>>>>> 8f66bf46

  /** @BeginDocumentation
     Name: stdp_pl_synapse_hom_hpc - Variant of stdp_pl_synapse_hom with low
     memory consumption.
     SeeAlso: synapsedict, stdp_pl_synapse_hom, static_synapse_hpc
  */
  kernel().model_manager.register_connection_model< STDPPLConnectionHom< TargetIdentifierPtrRport > >(
    "stdp_pl_synapse_hom" );
  kernel().model_manager.register_connection_model< STDPPLConnectionHom< TargetIdentifierIndex > >(
    "stdp_pl_synapse_hom_hpc" );


  /** @BeginDocumentation
     Name: stdp_triplet_synapse_hpc - Variant of stdp_triplet_synapse with low
     memory consumption.
     SeeAlso: synapsedict, stdp_synapse, static_synapse_hpc
  */
  kernel().model_manager.register_connection_model< STDPTripletConnection< TargetIdentifierPtrRport > >(
    "stdp_triplet_synapse" );
  kernel().model_manager.register_connection_model< STDPTripletConnection< TargetIdentifierIndex > >(
    "stdp_triplet_synapse_hpc" );


  /** @BeginDocumentation
     Name: quantal_stp_synapse_hpc - Variant of quantal_stp_synapse with low
     memory consumption.
     SeeAlso: synapsedict, quantal_stp_synapse, static_synapse_hpc
  */
  kernel().model_manager.register_connection_model< Quantal_StpConnection< TargetIdentifierPtrRport > >(
    "quantal_stp_synapse" );
  kernel().model_manager.register_connection_model< Quantal_StpConnection< TargetIdentifierIndex > >(
    "quantal_stp_synapse_hpc" );


  /** @BeginDocumentation
     Name: stdp_synapse_hom_hpc - Variant of quantal_stp_synapse with low memory
     consumption.
     SeeAlso: synapsedict, stdp_synapse_hom, static_synapse_hpc
  */
  kernel().model_manager.register_connection_model< STDPConnectionHom< TargetIdentifierPtrRport > >(
    "stdp_synapse_hom" );
  kernel().model_manager.register_connection_model< STDPConnectionHom< TargetIdentifierIndex > >(
    "stdp_synapse_hom_hpc" );


  /** @BeginDocumentation
     Name: stdp_facetshw_synapse_hom_hpc - Variant of stdp_facetshw_synapse_hom
     with low memory consumption.
     SeeAlso: synapsedict, stdp_facetshw_synapse_hom, static_synapse_hpc
  */
  kernel().model_manager.register_connection_model< STDPFACETSHWConnectionHom< TargetIdentifierPtrRport > >(
    "stdp_facetshw_synapse_hom" );
  kernel().model_manager.register_connection_model< STDPFACETSHWConnectionHom< TargetIdentifierIndex > >(
    "stdp_facetshw_synapse_hom_hpc" );


  /** @BeginDocumentation
     Name: cont_delay_synapse_hpc - Variant of cont_delay_synapse with low
     memory consumption.
     SeeAlso: synapsedict, cont_delay_synapse, static_synapse_hpc
  */
  kernel().model_manager.register_connection_model< ContDelayConnection< TargetIdentifierPtrRport > >(
    "cont_delay_synapse" );
  kernel().model_manager.register_connection_model< ContDelayConnection< TargetIdentifierIndex > >(
    "cont_delay_synapse_hpc" );


  /** @BeginDocumentation
     Name: tsodyks_synapse_hpc - Variant of tsodyks_synapse with low memory
     consumption.
     SeeAlso: synapsedict, tsodyks_synapse, static_synapse_hpc
  */
  kernel().model_manager.register_connection_model< TsodyksConnection< TargetIdentifierPtrRport > >(
    "tsodyks_synapse" );
  kernel().model_manager.register_connection_model< TsodyksConnection< TargetIdentifierIndex > >(
    "tsodyks_synapse_hpc" );


  /** @BeginDocumentation
     Name: tsodyks_synapse_hom_hpc - Variant of tsodyks_synapse_hom with low
     memory consumption.
     SeeAlso: synapsedict, tsodyks_synapse_hom, static_synapse_hpc
  */
  kernel().model_manager.register_connection_model< TsodyksConnectionHom< TargetIdentifierPtrRport > >(
    "tsodyks_synapse_hom" );
  kernel().model_manager.register_connection_model< TsodyksConnectionHom< TargetIdentifierIndex > >(
    "tsodyks_synapse_hom_hpc" );


  /** @BeginDocumentation
     Name: tsodyks2_synapse_hpc - Variant of tsodyks2_synapse with low memory
     consumption.
     SeeAlso: synapsedict, tsodyks2_synapse, static_synapse_hpc
  */
  kernel().model_manager.register_connection_model< Tsodyks2Connection< TargetIdentifierPtrRport > >(
    "tsodyks2_synapse" );
  kernel().model_manager.register_connection_model< Tsodyks2Connection< TargetIdentifierIndex > >(
    "tsodyks2_synapse_hpc" );


  /** @BeginDocumentation
     Name: ht_synapse_hpc - Variant of ht_synapse with low memory consumption.
     SeeAlso: synapsedict, ht_synapse, static_synapse_hpc
  */
  kernel().model_manager.register_connection_model< HTConnection< TargetIdentifierPtrRport > >( "ht_synapse" );
  kernel().model_manager.register_connection_model< HTConnection< TargetIdentifierIndex > >( "ht_synapse_hpc" );


  /** @BeginDocumentation
     Name: stdp_dopamine_synapse_hpc - Variant of stdp_dopamine_synapse with low
     memory consumption.
     SeeAlso: synapsedict, stdp_dopamine_synapse, static_synapse_hpc
  */
  kernel().model_manager.register_connection_model< STDPDopaConnection< TargetIdentifierPtrRport > >(
    "stdp_dopamine_synapse" );
  kernel().model_manager.register_connection_model< STDPDopaConnection< TargetIdentifierIndex > >(
    "stdp_dopamine_synapse_hpc" );

  /** @BeginDocumentation
     Name: vogels_sprekeler_synapse_hpc - Variant of vogels_sprekeler_synapse
     with low memory
     consumption.
     SeeAlso: synapsedict, vogels_sprekeler_synapse
  */
  kernel().model_manager.register_connection_model< VogelsSprekelerConnection< TargetIdentifierPtrRport > >(
    "vogels_sprekeler_synapse" );
  kernel().model_manager.register_connection_model< VogelsSprekelerConnection< TargetIdentifierIndex > >(
    "vogels_sprekeler_synapse_hpc" );

  /** @BeginDocumentation
     Name: bernoulli_synapse - Static synapse with stochastic transmission
     SeeAlso: synapsedict, static_synapse, static_synapse_hom_w
  */
  kernel().model_manager.register_connection_model< BernoulliConnection< TargetIdentifierPtrRport > >(
    "bernoulli_synapse" );
}

} // namespace nest<|MERGE_RESOLUTION|>--- conflicted
+++ resolved
@@ -219,33 +219,6 @@
   kernel().model_manager.register_node_model< threshold_lin_rate_opn >( "threshold_lin_rate_opn" );
 
   // rate transformer nodes
-<<<<<<< HEAD
-  kernel().model_manager.register_node_model< rate_transformer_gauss >(
-    "rate_transformer_gauss" );
-  kernel().model_manager.register_node_model< rate_transformer_lin >(
-    "rate_transformer_lin" );
-  kernel().model_manager.register_node_model< rate_transformer_sigmoid >(
-    "rate_transformer_sigmoid" );
-  kernel()
-    .model_manager.register_node_model< rate_transformer_sigmoid_gg_1998 >(
-      "rate_transformer_sigmoid_gg_1998" );
-  kernel().model_manager.register_node_model< rate_transformer_tanh >(
-    "rate_transformer_tanh" );
-  kernel().model_manager.register_node_model< rate_transformer_threshold_lin >(
-    "rate_transformer_threshold_lin" );
-  kernel().model_manager.register_node_model< error_neuron >(
-    "error_neuron" );
-
-  kernel().model_manager.register_node_model< iaf_chs_2007 >( "iaf_chs_2007" );
-  kernel().model_manager.register_node_model< iaf_psc_alpha >(
-    "iaf_psc_alpha" );
-  kernel().model_manager.register_node_model< iaf_psc_alpha_multisynapse >(
-    "iaf_psc_alpha_multisynapse" );
-  kernel().model_manager.register_node_model< iaf_psc_delta >(
-    "iaf_psc_delta" );
-  kernel().model_manager.register_node_model< iaf_psc_delta_eprop >(
-    "iaf_psc_delta_eprop" );
-=======
   kernel().model_manager.register_node_model< rate_transformer_gauss >( "rate_transformer_gauss" );
   kernel().model_manager.register_node_model< rate_transformer_lin >( "rate_transformer_lin" );
   kernel().model_manager.register_node_model< rate_transformer_sigmoid >( "rate_transformer_sigmoid" );
@@ -257,7 +230,8 @@
   kernel().model_manager.register_node_model< iaf_psc_alpha >( "iaf_psc_alpha" );
   kernel().model_manager.register_node_model< iaf_psc_alpha_multisynapse >( "iaf_psc_alpha_multisynapse" );
   kernel().model_manager.register_node_model< iaf_psc_delta >( "iaf_psc_delta" );
->>>>>>> 8f66bf46
+  kernel().model_manager.register_node_model< iaf_psc_delta_eprop >( "iaf_psc_delta_eprop" );
+  kernel().model_manager.register_node_model< error_neuron >( "error_neuron" );
   kernel().model_manager.register_node_model< iaf_psc_exp >( "iaf_psc_exp" );
   kernel().model_manager.register_node_model< iaf_psc_exp_multisynapse >( "iaf_psc_exp_multisynapse" );
   kernel().model_manager.register_node_model< iaf_tum_2000 >( "iaf_tum_2000" );
@@ -385,31 +359,14 @@
   kernel().model_manager.register_node_model< hh_cond_exp_traub >( "hh_cond_exp_traub" );
   kernel().model_manager.register_node_model< sinusoidal_gamma_generator >( "sinusoidal_gamma_generator" );
   kernel().model_manager.register_node_model< gif_cond_exp >( "gif_cond_exp" );
-<<<<<<< HEAD
-  kernel().model_manager.register_node_model< gif_cond_exp_multisynapse >(
-    "gif_cond_exp_multisynapse" );
-  kernel().model_manager.register_node_model< gif_pop_psc_exp >(
-    "gif_pop_psc_exp" );
-
-  kernel().model_manager.register_node_model< aeif_psc_delta_eprop >(
-    "aeif_psc_delta_eprop" );
-  kernel().model_manager.register_node_model< aeif_psc_delta_clopath >(
-    "aeif_psc_delta_clopath" );
-  kernel().model_manager.register_node_model< aeif_cond_alpha >(
-    "aeif_cond_alpha" );
-  kernel().model_manager.register_node_model< aeif_cond_exp >(
-    "aeif_cond_exp" );
-  kernel().model_manager.register_node_model< aeif_psc_alpha >(
-    "aeif_psc_alpha" );
-=======
   kernel().model_manager.register_node_model< gif_cond_exp_multisynapse >( "gif_cond_exp_multisynapse" );
   kernel().model_manager.register_node_model< gif_pop_psc_exp >( "gif_pop_psc_exp" );
 
+  kernel().model_manager.register_node_model< aeif_psc_delta_eprop >( "aeif_psc_delta_eprop" );
   kernel().model_manager.register_node_model< aeif_psc_delta_clopath >( "aeif_psc_delta_clopath" );
   kernel().model_manager.register_node_model< aeif_cond_alpha >( "aeif_cond_alpha" );
   kernel().model_manager.register_node_model< aeif_cond_exp >( "aeif_cond_exp" );
   kernel().model_manager.register_node_model< aeif_psc_alpha >( "aeif_psc_alpha" );
->>>>>>> 8f66bf46
   kernel().model_manager.register_node_model< aeif_psc_exp >( "aeif_psc_exp" );
   kernel().model_manager.register_node_model< aeif_psc_delta >( "aeif_psc_delta" );
   kernel().model_manager.register_node_model< ht_neuron >( "ht_neuron" );
@@ -491,27 +448,6 @@
      consumption.
      SeeAlso: synapsedict, stdp_synapse, static_synapse_hpc
   */
-<<<<<<< HEAD
-  kernel()
-    .model_manager
-    .register_connection_model< STDPConnection< TargetIdentifierPtrRport > >(
-      "stdp_synapse" );
-  kernel()
-    .model_manager
-    .register_connection_model< STDPConnection< TargetIdentifierIndex > >(
-      "stdp_synapse_hpc" );
-
-  kernel()
-    .model_manager
-    .register_connection_model< ClopathConnection< TargetIdentifierPtrRport > >(
-      "clopath_synapse",
-      /*requires_symmetric=*/false,
-      /*requires_clopath_archiving=*/true );
-  kernel()
-    .model_manager
-    .register_connection_model< EpropConnection< TargetIdentifierPtrRport > >(
-      "eprop_synapse" );
-=======
   kernel().model_manager.register_connection_model< STDPConnection< TargetIdentifierPtrRport > >( "stdp_synapse" );
   kernel().model_manager.register_connection_model< STDPConnection< TargetIdentifierIndex > >( "stdp_synapse_hpc" );
 
@@ -533,7 +469,8 @@
 
   kernel().model_manager.register_connection_model< STDPNNPreCenteredConnection< TargetIdentifierPtrRport > >(
     "stdp_nn_pre-centered_synapse" );
->>>>>>> 8f66bf46
+  kernel().model_manager.register_connection_model< EpropConnection< TargetIdentifierPtrRport > >(
+      "eprop_synapse" );
 
   /** @BeginDocumentation
      Name: stdp_pl_synapse_hom_hpc - Variant of stdp_pl_synapse_hom with low
