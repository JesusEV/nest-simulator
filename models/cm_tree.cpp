/*
 *  cm_tree.cpp
 *
 *  This file is part of NEST.
 *
 *  Copyright (C) 2004 The NEST Initiative
 *
 *  NEST is free software: you can redistribute it and/or modify
 *  it under the terms of the GNU General Public License as published by
 *  the Free Software Foundation, either version 2 of the License, or
 *  (at your option) any later version.
 *
 *  NEST is distributed in the hope that it will be useful,
 *  but WITHOUT ANY WARRANTY; without even the implied warranty of
 *  MERCHANTABILITY or FITNESS FOR A PARTICULAR PURPOSE.  See the
 *  GNU General Public License for more details.
 *
 *  You should have received a copy of the GNU General Public License
 *  along with NEST.  If not, see <http://www.gnu.org/licenses/>.
 *
 */
#include "cm_tree.h"


nest::Compartment::Compartment( const long compartment_index, const long parent_index )
  : xx_( 0.0 )
  , yy_( 0.0 )
  , comp_index( compartment_index )
  , p_index( parent_index )
  , parent( nullptr )
  , v_comp( 0.0 )
  , ca( 1.0 )
  , gc( 0.01 )
  , gl( 0.1 )
  , el( -70. )
  , gg0( 0.0 )
  , ca__div__dt( 0.0 )
  , gl__div__2( 0.0 )
  , gc__div__2( 0.0 )
  , gl__times__el( 0.0 )
  , ff( 0.0 )
  , gg( 0.0 )
  , hh( 0.0 )
  , n_passed( 0 )
{
  v_comp = el;

  compartment_currents = CompartmentCurrents();
}
nest::Compartment::Compartment( const long compartment_index,
  const long parent_index,
  const DictionaryDatum& compartment_params )
  : xx_( 0.0 )
  , yy_( 0.0 )
  , comp_index( compartment_index )
  , p_index( parent_index )
  , parent( nullptr )
  , v_comp( 0.0 )
  , ca( 1.0 )
  , gc( 0.01 )
  , gl( 0.1 )
  , el( -70. )
  , gg0( 0.0 )
  , ca__div__dt( 0.0 )
  , gl__div__2( 0.0 )
  , gc__div__2( 0.0 )
  , gl__times__el( 0.0 )
  , ff( 0.0 )
  , gg( 0.0 )
  , hh( 0.0 )
  , n_passed( 0 )
{
<<<<<<< HEAD
  compartment_params->clear_access_flags();

=======
>>>>>>> df433d1d
  updateValue< double >( compartment_params, names::C_m, ca );
  updateValue< double >( compartment_params, names::g_C, gc );
  updateValue< double >( compartment_params, names::g_L, gl );
  updateValue< double >( compartment_params, names::e_L, el );

  v_comp = el;

  compartment_currents = CompartmentCurrents( compartment_params );

  ALL_ENTRIES_ACCESSED( *compartment_params, "compartment_params", "Unread dictionary entries: " );
}

void
nest::Compartment::pre_run_hook(const double v_init)
{
  compartment_currents.pre_run_hook(v_init);

  // initialize voltage
  v_comp = v_init;

  const double dt = Time::get_resolution().get_ms();
  ca__div__dt = ca / dt;
  gl__div__2 = gl / 2.;
  gg0 = ca__div__dt + gl__div__2;
  gc__div__2 = gc / 2.;
  gl__times__el = gl * el;

  // initialize the buffer
  currents.clear();
}

std::map< Name, double* >
nest::Compartment::get_recordables()
{
  std::map< Name, double* > recordables = compartment_currents.get_recordables( comp_index );

  recordables.insert( recordables.begin(), recordables.end() );
  recordables[ Name( "v_comp" + std::to_string( comp_index ) ) ] = &v_comp;

  return recordables;
}

// for matrix construction
void
nest::Compartment::construct_matrix_element( const long lag )
{
  // matrix diagonal element
  gg = gg0;

  if ( parent )
  {
    gg += gc__div__2;
    // matrix off diagonal element
    hh = -gc__div__2;
  }

  for ( auto child_it = children.begin(); child_it != children.end(); ++child_it )
  {
    gg += ( *child_it ).gc__div__2;
  }

  // right hand side
  ff = ( ca__div__dt - gl__div__2 ) * v_comp + gl__times__el;

  if ( parent )
  {
    ff -= gc__div__2 * ( v_comp - parent->v_comp );
  }

  for ( auto child_it = children.begin(); child_it != children.end(); ++child_it )
  {
    ff -= ( *child_it ).gc__div__2 * ( v_comp - ( *child_it ).v_comp );
  }

  // add all currents to compartment
  std::pair< double, double > gi = compartment_currents.f_numstep( v_comp, lag );
  gg += gi.first;
  ff += gi.second;

  // add input current
  ff += currents.get_value( lag );
}


nest::CompTree::CompTree()
  : root_( -1, -1 )
  , size_( 0 )
{
  compartments_.resize( 0 );
  leafs_.resize( 0 );
}

/**
 * Add a compartment to the tree structure via the python interface
 * root should have -1 as parent index. Add root compartment first.
 * Assumes parent of compartment is already added
 */
void
nest::CompTree::add_compartment( const long parent_index )
{
  Compartment* compartment = new Compartment( size_, parent_index );
  add_compartment( compartment, parent_index );
}

void
nest::CompTree::add_compartment( const long parent_index, const DictionaryDatum& compartment_params )
{
  Compartment* compartment = new Compartment( size_, parent_index, compartment_params );
  add_compartment( compartment, parent_index );
}

void
nest::CompTree::add_compartment( Compartment* compartment, const long parent_index )
{
  size_++;

  if ( parent_index >= 0 )
  {
    /**
     * we do not raise an UnknownCompartment exception from within
     * get_compartment(), because we want to print a more informative
     * exception message
     */
    Compartment* parent = get_compartment( parent_index, get_root(), 0 );
    if ( not parent )
    {
      std::string msg = "does not exist in tree, but was specified as a parent compartment";
      throw UnknownCompartment( parent_index, msg );
    }

    parent->children.push_back( *compartment );
  }
  else
  {
    // we raise an error if the root already exists
    if ( root_.comp_index >= 0 )
    {
      std::string msg = ", the root, has already been instantiated";
      throw UnknownCompartment( root_.comp_index, msg );
    }
    root_ = *compartment;
  }

  compartment_indices_.push_back( compartment->comp_index );

  set_compartments();
}

/**
 * Get the compartment corresponding to the provided index in the tree.
 *
 * This function gets the compartments by a recursive search through the tree.
 *
 * The overloaded functions looks only in the subtree of the provided compartment,
 * and also has the option to throw an error if no compartment corresponding to
 * `compartment_index` is found in the tree
 */
nest::Compartment*
nest::CompTree::get_compartment( const long compartment_index ) const
{
  return get_compartment( compartment_index, get_root(), 1 );
}

nest::Compartment*
nest::CompTree::get_compartment( const long compartment_index, Compartment* compartment, const long raise_flag ) const
{
  Compartment* r_compartment = nullptr;

  if ( compartment->comp_index == compartment_index )
  {
    r_compartment = compartment;
  }
  else
  {
    auto child_it = compartment->children.begin();
    while ( not r_compartment and child_it != compartment->children.end() )
    {
      r_compartment = get_compartment( compartment_index, &( *child_it ), 0 );
      ++child_it;
    }
  }

  if ( not r_compartment and raise_flag )
  {
    std::string msg = "does not exist in tree";
    throw UnknownCompartment( compartment_index, msg );
  }

  return r_compartment;
}

/**
 * Get the compartment corresponding to the provided index in the tree. Optimized
 * trough the use of a pointer vector containing all compartments. Calling this
 * function before CompTree::init_pointers() is called will result in a segmentation
 * fault
 */
nest::Compartment*
nest::CompTree::get_compartment_opt( const long compartment_idx ) const
{
  return compartments_[ compartment_idx ];
}

/**
 * Initialize all tree structure pointers
 */
void
nest::CompTree::init_pointers()
{
  set_parents();
  set_compartments();
  set_leafs();
}

/**
 * For each compartments, sets its pointer towards its parent compartment
 */
void
nest::CompTree::set_parents()
{
  for ( auto compartment_idx_it = compartment_indices_.begin(); compartment_idx_it != compartment_indices_.end();
        ++compartment_idx_it )
  {
    Compartment* comp_ptr = get_compartment( *compartment_idx_it );
    // will be nullptr if root
    Compartment* parent_ptr = get_compartment( comp_ptr->p_index, &root_, 0 );
    comp_ptr->parent = parent_ptr;
  }
}

/**
 * Creates a vector of compartment pointers, organized in the order in which they were
 * added by `add_compartment()`
 */
void
nest::CompTree::set_compartments()
{
  compartments_.clear();

  for ( auto compartment_idx_it = compartment_indices_.begin(); compartment_idx_it != compartment_indices_.end();
        ++compartment_idx_it )
  {
    compartments_.push_back( get_compartment( *compartment_idx_it ) );
  }
}

/**
 * Creates a vector of compartment pointers of compartments that are also leafs of the tree.
 */
void
nest::CompTree::set_leafs()
{
  leafs_.clear();
  for ( auto compartment_it = compartments_.begin(); compartment_it != compartments_.end(); ++compartment_it )
  {
    if ( int( ( *compartment_it )->children.size() ) == 0 )
    {
      leafs_.push_back( *compartment_it );
    }
  }
}

/**
 * Initializes pointers for the spike buffers for all synapse receptors
 */
void
nest::CompTree::set_syn_buffers( std::vector< RingBuffer >& syn_buffers )
{
  for ( auto compartment_it = compartments_.begin(); compartment_it != compartments_.end(); ++compartment_it )
  {
    ( *compartment_it )->compartment_currents.set_syn_buffers( syn_buffers );
  }
}

/**
 * Returns a map of variable names and pointers to the recordables
 */
std::map< Name, double* >
nest::CompTree::get_recordables()
{
  std::map< Name, double* > recordables;

  /**
   * add recordables for all compartments, suffixed by compartment_idx,
   * to "recordables"
   */
  for ( auto compartment_it = compartments_.begin(); compartment_it != compartments_.end(); ++compartment_it )
  {
    std::map< Name, double* > recordables_comp = ( *compartment_it )->get_recordables();
    recordables.insert( recordables_comp.begin(), recordables_comp.end() );
  }
  return recordables;
}

/**
 * Initialize state variables
 */
void
nest::CompTree::pre_run_hook(const double v_init)
{
  if ( root_.comp_index < 0 )
  {
    std::string msg = "does not exist in tree, meaning that no compartments have been added";
    throw UnknownCompartment( 0, msg );
  }

  // initialize the compartments
  for ( auto compartment_it = compartments_.begin(); compartment_it != compartments_.end(); ++compartment_it )
  {
    ( *compartment_it )->pre_run_hook(v_init);
  }
}

/**
 * Returns vector of voltage values, indices correspond to compartments in `compartments_`
 */
std::vector< double >
nest::CompTree::get_voltage() const
{
  std::vector< double > v_comps;
  for ( auto compartment_it = compartments_.cbegin(); compartment_it != compartments_.cend(); ++compartment_it )
  {
    v_comps.push_back( ( *compartment_it )->v_comp );
  }
  return v_comps;
}

/**
 * Return voltage of single compartment voltage, indicated by the compartment_index
 */
double
nest::CompTree::get_compartment_voltage( const long compartment_index )
{
  return compartments_[ compartment_index ]->v_comp;
}

/**
 * Construct the matrix equation to be solved to advance the model one timestep
 */
void
nest::CompTree::construct_matrix( const long lag )
{
  for ( auto compartment_it = compartments_.begin(); compartment_it != compartments_.end(); ++compartment_it )
  {
    ( *compartment_it )->construct_matrix_element( lag );
  }
}

/**
 * Solve matrix with O(n) algorithm
 */
void
nest::CompTree::solve_matrix()
{
  std::vector< Compartment* >::iterator leaf_it = leafs_.begin();

  // start the down sweep (puts to zero the sub diagonal matrix elements)
  solve_matrix_downsweep( leafs_[ 0 ], leaf_it );

  // do up sweep to set voltages
  solve_matrix_upsweep( &root_, 0.0 );
}

void
nest::CompTree::solve_matrix_downsweep( Compartment* compartment, std::vector< Compartment* >::iterator leaf_it )
{
  // compute the input output transformation at compartment
  std::pair< double, double > output = compartment->io();

  // move on to the parent layer
  if ( compartment->parent )
  {
    Compartment* parent = compartment->parent;
    // gather input from child layers
    parent->gather_input( output );
    // move on to next compartments
    ++parent->n_passed;
    if ( parent->n_passed == int( parent->children.size() ) )
    {
      parent->n_passed = 0;
      // move on to next compartment
      solve_matrix_downsweep( parent, leaf_it );
    }
    else
    {
      // start at next leaf
      ++leaf_it;
      if ( leaf_it != leafs_.end() )
      {
        solve_matrix_downsweep( *leaf_it, leaf_it );
      }
    }
  }
}

void
nest::CompTree::solve_matrix_upsweep( Compartment* compartment, double vv )
{
  // compute compartment voltage
  vv = compartment->calc_v( vv );
  // move on to child compartments
  for ( auto child_it = compartment->children.begin(); child_it != compartment->children.end(); ++child_it )
  {
    solve_matrix_upsweep( &( *child_it ), vv );
  }
}

/**
 * Print the tree graph
 */
void
nest::CompTree::print_tree() const
{
  // loop over all compartments
  std::printf( ">>> CM tree with %d compartments <<<\n", int( compartments_.size() ) );
  for ( int ii = 0; ii < int( compartments_.size() ); ++ii )
  {
    Compartment* compartment = compartments_[ ii ];
    std::cout << "    Compartment " << compartment->comp_index << ": ";
    std::cout << "C_m = " << compartment->ca << " nF, ";
    std::cout << "g_L = " << compartment->gl << " uS, ";
    std::cout << "e_L = " << compartment->el << " mV, ";
    if ( compartment->parent )
    {
      std::cout << "Parent " << compartment->parent->comp_index << " --> ";
      std::cout << "g_c = " << compartment->gc << " uS, ";
    }
    std::cout << std::endl;
  }
  std::cout << std::endl;
}<|MERGE_RESOLUTION|>--- conflicted
+++ resolved
@@ -70,11 +70,8 @@
   , hh( 0.0 )
   , n_passed( 0 )
 {
-<<<<<<< HEAD
   compartment_params->clear_access_flags();
 
-=======
->>>>>>> df433d1d
   updateValue< double >( compartment_params, names::C_m, ca );
   updateValue< double >( compartment_params, names::g_C, gc );
   updateValue< double >( compartment_params, names::g_L, gl );
