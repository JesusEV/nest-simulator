# models/CMakeLists.txt
#
# This file is part of NEST.
#
# Copyright (C) 2004 The NEST Initiative
#
# NEST is free software: you can redistribute it and/or modify
# it under the terms of the GNU General Public License as published by
# the Free Software Foundation, either version 2 of the License, or
# (at your option) any later version.
#
# NEST is distributed in the hope that it will be useful,
# but WITHOUT ANY WARRANTY; without even the implied warranty of
# MERCHANTABILITY or FITNESS FOR A PARTICULAR PURPOSE.  See the
# GNU General Public License for more details.
#
# You should have received a copy of the GNU General Public License
# along with NEST.  If not, see <http://www.gnu.org/licenses/>.

set( models_sources
    ac_generator.h ac_generator.cpp
    aeif_cond_alpha.h aeif_cond_alpha.cpp
    aeif_cond_alpha_multisynapse.h aeif_cond_alpha_multisynapse.cpp
    aeif_cond_beta_multisynapse.h aeif_cond_beta_multisynapse.cpp
    aeif_cond_exp.h aeif_cond_exp.cpp
    aeif_psc_alpha.h aeif_psc_alpha.cpp
    aeif_psc_exp.h aeif_psc_exp.cpp
    aeif_psc_delta.h aeif_psc_delta.cpp
    aeif_psc_delta_clopath.h aeif_psc_delta_clopath.cpp
    aif_psc_delta_eprop.h aif_psc_delta_eprop.cpp
    amat2_psc_exp.h amat2_psc_exp.cpp
    bernoulli_connection.h
    binary_neuron.h
    clopath_connection.h
    cont_delay_connection.h cont_delay_connection_impl.h
    correlation_detector.h correlation_detector.cpp
    correlomatrix_detector.h correlomatrix_detector.cpp
    correlospinmatrix_detector.h correlospinmatrix_detector.cpp
    dc_generator.h dc_generator.cpp
    diffusion_connection.h
    eprop_connection.h
    error_neuron.h error_neuron.cpp
    erfc_neuron.h erfc_neuron.cpp
    gamma_sup_generator.h gamma_sup_generator.cpp
    gap_junction.h
    gauss_rate.h gauss_rate.cpp
    gif_psc_exp.h gif_psc_exp.cpp
    gif_psc_exp_multisynapse.h gif_psc_exp_multisynapse.cpp
    gif_cond_exp.h gif_cond_exp.cpp
    gif_cond_exp_multisynapse.h gif_cond_exp_multisynapse.cpp
    gif_pop_psc_exp.h gif_pop_psc_exp.cpp
    ginzburg_neuron.h ginzburg_neuron.cpp
    glif_cond.h glif_cond.cpp     
    glif_psc.h glif_psc.cpp
    hh_cond_exp_traub.h hh_cond_exp_traub.cpp
    hh_cond_beta_gap_traub.h hh_cond_beta_gap_traub.cpp
    hh_psc_alpha.h hh_psc_alpha.cpp
    hh_psc_alpha_clopath.h hh_psc_alpha_clopath.cpp
    hh_psc_alpha_gap.h hh_psc_alpha_gap.cpp
    ht_connection.h
    ht_neuron.h ht_neuron.cpp
    iaf_chs_2007.cpp iaf_chs_2007.h
    iaf_chxk_2008.cpp iaf_chxk_2008.h 
    iaf_cond_alpha.h iaf_cond_alpha.cpp
    iaf_cond_alpha_mc.h iaf_cond_alpha_mc.cpp
    iaf_cond_beta.h iaf_cond_beta.cpp
    iaf_cond_exp.h iaf_cond_exp.cpp
    iaf_cond_exp_sfa_rr.h iaf_cond_exp_sfa_rr.cpp
    iaf_psc_alpha.h iaf_psc_alpha.cpp
    iaf_psc_alpha_canon.cpp iaf_psc_alpha_canon.cpp
    iaf_psc_alpha_multisynapse.h iaf_psc_alpha_multisynapse.cpp
<<<<<<< HEAD
    iaf_psc_delta_eprop.h iaf_psc_delta_eprop.cpp
    iaf_psc_exp_multisynapse.h iaf_psc_exp_multisynapse.cpp
=======
    iaf_psc_alpha_ps.cpp iaf_psc_alpha_ps.h
>>>>>>> 582b178b
    iaf_psc_delta.h iaf_psc_delta.cpp
    iaf_psc_delta_ps.cpp iaf_psc_delta_ps.h
    iaf_psc_exp.h iaf_psc_exp.cpp
    iaf_psc_exp_htum.h iaf_psc_exp_htum.cpp
    iaf_psc_exp_multisynapse.h iaf_psc_exp_multisynapse.cpp
    iaf_psc_exp_ps.cpp iaf_psc_exp_ps.h
    iaf_psc_exp_ps_lossless.cpp iaf_psc_exp_ps_lossless.h
    izhikevich.h izhikevich.cpp
    learning_signal_connection_delayed.h
    lin_rate.h lin_rate.cpp
    mat2_psc_exp.h mat2_psc_exp.cpp
    mcculloch_pitts_neuron.h mcculloch_pitts_neuron.cpp
    mip_generator.h mip_generator.cpp
    modelsmodule.h modelsmodule.cpp
    multimeter.h multimeter.cpp
    music_cont_in_proxy.h music_cont_in_proxy.cpp
    music_cont_out_proxy.h music_cont_out_proxy.cpp
    music_event_in_proxy.h music_event_in_proxy.cpp
    music_event_out_proxy.h music_event_out_proxy.cpp
    music_rate_in_proxy.h music_rate_in_proxy.cpp
    music_rate_out_proxy.h music_rate_out_proxy.cpp
    music_message_in_proxy.h music_message_in_proxy.cpp
    noise_generator.h noise_generator.cpp
    parrot_neuron.h parrot_neuron.cpp
    parrot_neuron_ps.cpp parrot_neuron_ps.h
    inhomogeneous_poisson_generator.h inhomogeneous_poisson_generator.cpp
    poisson_generator.h poisson_generator.cpp
    poisson_generator_ps.cpp poisson_generator_ps.h
    pp_psc_delta.h pp_psc_delta.cpp
    pp_pop_psc_delta.h pp_pop_psc_delta.cpp
    pp_cond_exp_mc_urbanczik.h pp_cond_exp_mc_urbanczik.cpp
    ppd_sup_generator.h ppd_sup_generator.cpp
    pulsepacket_generator.h pulsepacket_generator.cpp
    quantal_stp_connection.h quantal_stp_connection_impl.h
    rate_connection_delayed.h
    rate_connection_instantaneous.h
    rate_neuron_opn.h rate_neuron_opn_impl.h
    rate_neuron_ipn.h rate_neuron_ipn_impl.h
    rate_transformer_node.h rate_transformer_node_impl.h
    siegert_neuron.h siegert_neuron.cpp
    sigmoid_rate.h sigmoid_rate.cpp
    sigmoid_rate_gg_1998.h sigmoid_rate_gg_1998.cpp
    sinusoidal_poisson_generator.h sinusoidal_poisson_generator.cpp
    sinusoidal_gamma_generator.h sinusoidal_gamma_generator.cpp
    spike_recorder.h spike_recorder.cpp
    spike_generator.h spike_generator.cpp
    spin_detector.h spin_detector.cpp
    static_connection.h
    static_connection_hom_w.h
    stdp_connection.h
    stdp_nn_pre-centered_connection.h
    stdp_nn_restr_connection.h
    stdp_nn_symm_connection.h
    stdp_connection_facetshw_hom.h stdp_connection_facetshw_hom_impl.h
    stdp_connection_hom.h stdp_connection_hom.cpp
    stdp_dopa_connection.h stdp_dopa_connection.cpp
    stdp_connection_facetshw_hom.h stdp_connection_facetshw_hom_impl.h
    stdp_pl_connection_hom.h stdp_pl_connection_hom.cpp
    stdp_triplet_connection.h
    step_current_generator.h step_current_generator.cpp
    step_rate_generator.h step_rate_generator.cpp
    tanh_rate.h tanh_rate.cpp
    threshold_lin_rate.h threshold_lin_rate.cpp
    tsodyks2_connection.h
    tsodyks_connection.h
    tsodyks_connection_hom.h tsodyks_connection_hom.cpp
    urbanczik_connection.h
    volume_transmitter.h volume_transmitter.cpp
    vogels_sprekeler_connection.h
    weight_recorder.h weight_recorder.cpp
    spike_dilutor.h spike_dilutor.cpp
    )

add_library( models ${models_sources} )
target_link_libraries( models nestutil sli_lib nestkernel random )

target_include_directories( models PRIVATE
    ${PROJECT_SOURCE_DIR}/libnestutil
    ${PROJECT_BINARY_DIR}/libnestutil
    ${PROJECT_SOURCE_DIR}/librandom
    ${PROJECT_SOURCE_DIR}/sli
    ${PROJECT_SOURCE_DIR}/nestkernel
    )

install( TARGETS models
    LIBRARY DESTINATION ${CMAKE_INSTALL_LIBDIR}/nest
    ARCHIVE DESTINATION ${CMAKE_INSTALL_LIBDIR}/nest
    RUNTIME DESTINATION ${CMAKE_INSTALL_BINDIR}
    )

FILTER_HEADERS("${models_sources}" install_headers )
install( FILES ${install_headers}
    DESTINATION ${CMAKE_INSTALL_INCLUDEDIR}/nest)<|MERGE_RESOLUTION|>--- conflicted
+++ resolved
@@ -69,12 +69,8 @@
     iaf_psc_alpha.h iaf_psc_alpha.cpp
     iaf_psc_alpha_canon.cpp iaf_psc_alpha_canon.cpp
     iaf_psc_alpha_multisynapse.h iaf_psc_alpha_multisynapse.cpp
-<<<<<<< HEAD
+    iaf_psc_alpha_ps.cpp iaf_psc_alpha_ps.h
     iaf_psc_delta_eprop.h iaf_psc_delta_eprop.cpp
-    iaf_psc_exp_multisynapse.h iaf_psc_exp_multisynapse.cpp
-=======
-    iaf_psc_alpha_ps.cpp iaf_psc_alpha_ps.h
->>>>>>> 582b178b
     iaf_psc_delta.h iaf_psc_delta.cpp
     iaf_psc_delta_ps.cpp iaf_psc_delta_ps.h
     iaf_psc_exp.h iaf_psc_exp.cpp
