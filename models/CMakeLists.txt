--- conflicted
+++ resolved
@@ -27,7 +27,6 @@
     aeif_psc_alpha.h aeif_psc_alpha.cpp
     aeif_psc_exp.h aeif_psc_exp.cpp
     aeif_psc_delta.h aeif_psc_delta.cpp
-    aeif_psc_delta_eprop.h aeif_psc_delta_eprop.cpp
     aeif_psc_delta_clopath.h aeif_psc_delta_clopath.cpp
     amat2_psc_exp.h amat2_psc_exp.cpp
     bernoulli_connection.h
@@ -39,9 +38,9 @@
     correlospinmatrix_detector.h correlospinmatrix_detector.cpp
     dc_generator.h dc_generator.cpp
     diffusion_connection.h
-    erfc_neuron.h erfc_neuron.cpp
     eprop_connection.h
     error_neuron.h error_neuron.cpp
+    erfc_neuron.h erfc_neuron.cpp
     gamma_sup_generator.h gamma_sup_generator.cpp
     gap_junction.h
     gauss_rate.h gauss_rate.cpp
@@ -69,9 +68,9 @@
     iaf_cond_exp_sfa_rr.h iaf_cond_exp_sfa_rr.cpp
     iaf_psc_alpha.h iaf_psc_alpha.cpp
     iaf_psc_alpha_multisynapse.h iaf_psc_alpha_multisynapse.cpp
+    iaf_psc_delta_eprop.h iaf_psc_delta_eprop.cpp
     iaf_psc_exp_multisynapse.h iaf_psc_exp_multisynapse.cpp
     iaf_psc_delta.h iaf_psc_delta.cpp
-    iaf_psc_delta_eprop.h iaf_psc_delta_eprop.cpp
     iaf_psc_exp.h iaf_psc_exp.cpp
     iaf_tum_2000.h iaf_tum_2000.cpp
     izhikevich.h izhikevich.cpp
@@ -92,7 +91,6 @@
     poisson_generator.h poisson_generator.cpp
     pp_psc_delta.h pp_psc_delta.cpp
     pp_pop_psc_delta.h pp_pop_psc_delta.cpp
-    pp_cond_exp_mc_urbanczik.h pp_cond_exp_mc_urbanczik.cpp
     ppd_sup_generator.h ppd_sup_generator.cpp
     pulsepacket_generator.h pulsepacket_generator.cpp
     quantal_stp_connection.h quantal_stp_connection_impl.h
@@ -128,11 +126,7 @@
     tsodyks2_connection.h
     tsodyks_connection.h
     tsodyks_connection_hom.h tsodyks_connection_hom.cpp
-<<<<<<< HEAD
-    urbanczik_connection.h
-=======
     voltmeter.h voltmeter.cpp
->>>>>>> 00e0d3cc
     volume_transmitter.h volume_transmitter.cpp
     vogels_sprekeler_connection.h
     weight_recorder.h weight_recorder.cpp
