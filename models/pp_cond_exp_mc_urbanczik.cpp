/*
 *  pp_cond_exp_mc_urbanczik.cpp
 *
 *  This file is part of NEST.
 *
 *  Copyright (C) 2004 The NEST Initiative
 *
 *  NEST is free software: you can redistribute it and/or modify
 *  it under the terms of the GNU General Public License as published by
 *  the Free Software Foundation, either version 2 of the License, or
 *  (at your option) any later version.
 *
 *  NEST is distributed in the hope that it will be useful,
 *  but WITHOUT ANY WARRANTY; without even the implied warranty of
 *  MERCHANTABILITY or FITNESS FOR A PARTICULAR PURPOSE.  See the
 *  GNU General Public License for more details.
 *
 *  You should have received a copy of the GNU General Public License
 *  along with NEST.  If not, see <http://www.gnu.org/licenses/>.
 *
 */


#include "pp_cond_exp_mc_urbanczik.h"

#ifdef HAVE_GSL

// C++ includes:
#include <cstdio>
#include <iomanip>
#include <iostream>
#include <limits>

// Includes from libnestutil:
#include "numerics.h"

// Includes from nestkernel:
#include "exceptions.h"
#include "kernel_manager.h"
#include "universal_data_logger_impl.h"

// Includes from sli:
#include "dict.h"
#include "dictutils.h"
#include "doubledatum.h"
#include "integerdatum.h"

/* ----------------------------------------------------------------
 * Compartment name list
 * ---------------------------------------------------------------- */

/* Harold Gutch reported some static destruction problems on OSX 10.4.
   He pointed out that the problem is avoided by defining the comp_names_
   vector with its final size. See also #348.
*/
std::vector< Name > nest::pp_cond_exp_mc_urbanczik::comp_names_( NCOMP );

/* ----------------------------------------------------------------
 * Receptor dictionary
 * ---------------------------------------------------------------- */

// leads to seg fault on exit, see #328
// DictionaryDatum nest::pp_cond_exp_mc_urbanczik::receptor_dict_ = new
// Dictionary();

/* ----------------------------------------------------------------
 * Recordables map
 * ---------------------------------------------------------------- */

nest::RecordablesMap< nest::pp_cond_exp_mc_urbanczik > nest::pp_cond_exp_mc_urbanczik::recordablesMap_;

namespace nest
{
// specialization must be place in namespace

template <>
void
RecordablesMap< pp_cond_exp_mc_urbanczik >::create()
{
  insert_( Name( "V_m.s" ),
    &pp_cond_exp_mc_urbanczik::get_y_elem_< pp_cond_exp_mc_urbanczik::State_::V_M, pp_cond_exp_mc_urbanczik::SOMA > );
  insert_( Name( "g_ex.s" ),
    &pp_cond_exp_mc_urbanczik::get_y_elem_< pp_cond_exp_mc_urbanczik::State_::G_EXC, pp_cond_exp_mc_urbanczik::SOMA > );
  insert_( Name( "g_in.s" ),
    &pp_cond_exp_mc_urbanczik::get_y_elem_< pp_cond_exp_mc_urbanczik::State_::G_INH, pp_cond_exp_mc_urbanczik::SOMA > );
  insert_( Name( "V_m.p" ),
    &pp_cond_exp_mc_urbanczik::get_y_elem_< pp_cond_exp_mc_urbanczik::State_::V_M, pp_cond_exp_mc_urbanczik::DEND > );
  insert_( Name( "I_ex.p" ),
    &pp_cond_exp_mc_urbanczik::get_y_elem_< pp_cond_exp_mc_urbanczik::State_::I_EXC, pp_cond_exp_mc_urbanczik::DEND > );
  insert_( Name( "I_in.p" ),
    &pp_cond_exp_mc_urbanczik::get_y_elem_< pp_cond_exp_mc_urbanczik::State_::I_INH, pp_cond_exp_mc_urbanczik::DEND > );
}
}

/* ----------------------------------------------------------------
 * Iteration function
 * ---------------------------------------------------------------- */

extern "C" int
nest::pp_cond_exp_mc_urbanczik_dynamics( double, const double y[], double f[], void* pnode )
{
  // some shorthands
  typedef nest::pp_cond_exp_mc_urbanczik N;
  typedef nest::pp_cond_exp_mc_urbanczik::State_ S;

  // get access to node so we can work almost as in a member function
  assert( pnode );
  const nest::pp_cond_exp_mc_urbanczik& node = *( reinterpret_cast< nest::pp_cond_exp_mc_urbanczik* >( pnode ) );

  // computations written quite explicitly for clarity, assume compile
  // will optimized most stuff away ...

  // membrane potential of soma
  const double V = y[ S::idx( N::SOMA, S::V_M ) ];

  // leak current of soma
  const double I_L = node.P_.urbanczik_params.g_L[ N::SOMA ] * ( V - node.P_.urbanczik_params.E_L[ N::SOMA ] );

  // excitatory synaptic current soma
  const double I_syn_exc = y[ S::idx( N::SOMA, S::G_EXC ) ] * ( V - node.P_.E_ex[ N::SOMA ] );

  // inhibitory synaptic current soma
  const double I_syn_inh = y[ S::idx( N::SOMA, S::G_INH ) ] * ( V - node.P_.E_in[ N::SOMA ] );

  // coupling from dendrites to soma all summed up
  double I_conn_d_s = 0.0;

  // compute dynamics for each dendritic compartment
  // computations written quite explicitly for clarity, assume compile
  // will optimized most stuff away ...
  for ( size_t n = 1; n < N::NCOMP; ++n )
  {
    // membrane potential of dendrite
    const double V_dnd = y[ S::idx( n, S::V_M ) ];

    // coupling current from dendrite to soma
    I_conn_d_s += node.P_.urbanczik_params.g_conn[ N::SOMA ] * ( V_dnd - V );

    // coupling current from soma to dendrite
    // not part of the main paper but an extension mentioned in the supplement
    const double I_conn_s_d = node.P_.urbanczik_params.g_conn[ n ] * ( V - V_dnd );

    // dendritic current due to input
    const double I_syn_ex = y[ S::idx( n, S::I_EXC ) ];
    const double I_syn_in = y[ S::idx( n, S::I_INH ) ];

    // derivative membrane potential
    // dendrite
    // In the paper the resting potential is set to zero and
    // the capacitance to one.
    f[ S::idx( n, S::V_M ) ] = ( -node.P_.urbanczik_params.g_L[ n ] * ( V_dnd - node.P_.urbanczik_params.E_L[ n ] )
                                 + I_syn_ex + I_syn_in + I_conn_s_d ) / node.P_.urbanczik_params.C_m[ n ];

    // derivative dendritic current
    f[ S::idx( n, S::I_EXC ) ] = -I_syn_ex / node.P_.urbanczik_params.tau_syn_ex[ n ];
    f[ S::idx( n, S::I_INH ) ] = -I_syn_in / node.P_.urbanczik_params.tau_syn_in[ n ];

    // g_inh and g_exc are not used for the dendrites
    // therefore we set the corresponding derivatives to zero
    f[ S::idx( n, S::G_INH ) ] = 0.0;
    f[ S::idx( n, S::G_EXC ) ] = 0.0;
  }

  // derivative membrane potential
  // soma
  f[ S::idx( N::SOMA, S::V_M ) ] =
    ( -I_L - I_syn_exc - I_syn_inh + I_conn_d_s + node.B_.I_stim_[ N::SOMA ] + node.P_.I_e[ N::SOMA ] )
    / node.P_.urbanczik_params.C_m[ N::SOMA ]; // plus or minus I_conn_d_s?

  // excitatory conductance soma
  f[ S::idx( N::SOMA, S::G_EXC ) ] = -y[ S::idx( N::SOMA, S::G_EXC ) ] / node.P_.urbanczik_params.tau_syn_ex[ N::SOMA ];

  // inhibitory conductance soma
  f[ S::idx( N::SOMA, S::G_INH ) ] = -y[ S::idx( N::SOMA, S::G_INH ) ] / node.P_.urbanczik_params.tau_syn_in[ N::SOMA ];

  // I_EXC and I_INH are not used for the soma
  // therefore we set the corresponding derivatives to zero
  f[ S::idx( N::SOMA, S::I_EXC ) ] = 0.0;
  f[ S::idx( N::SOMA, S::I_INH ) ] = 0.0;

  return GSL_SUCCESS;
}

/* ----------------------------------------------------------------
 * Default constructors defining default parameters and state
 * ---------------------------------------------------------------- */

nest::pp_cond_exp_mc_urbanczik::Parameters_::Parameters_()
  : t_ref( 3.0 ) // ms
{
  urbanczik_params.phi_max = 0.15;
  urbanczik_params.rate_slope = 0.5;
  urbanczik_params.beta = 1.0 / 3.0;
  urbanczik_params.theta = -55.0;
  // conductances between compartments
  urbanczik_params.g_conn[ SOMA ] = 600.0; // nS, soma-dendrite
  urbanczik_params.g_conn[ DEND ] = 0.0;   // nS, dendrite-soma

  // soma parameters
  urbanczik_params.g_L[ SOMA ] = 30.0;  // nS
  urbanczik_params.C_m[ SOMA ] = 300.0; // pF
  E_ex[ SOMA ] = 0.0;                   // mV
  E_in[ SOMA ] = -75;                   // mV
  urbanczik_params.E_L[ SOMA ] = -70.0; // mV
  urbanczik_params.tau_syn_ex[ SOMA ] = 3.0;
  urbanczik_params.tau_syn_in[ SOMA ] = 3.0;
  I_e[ SOMA ] = 0.0; // pA

  // dendritic parameters
  urbanczik_params.g_L[ DEND ] = 30.0;
  urbanczik_params.C_m[ DEND ] = 300.0; // pF
  E_ex[ DEND ] = 0.0;                   // mV
  E_in[ DEND ] = 0.0;                   // mV
  urbanczik_params.E_L[ DEND ] = -70.0; // mV
  urbanczik_params.tau_syn_ex[ DEND ] = 3.0;
  urbanczik_params.tau_syn_in[ DEND ] = 3.0;
  I_e[ DEND ] = 0.0; // pA
}

nest::pp_cond_exp_mc_urbanczik::Parameters_::Parameters_( const Parameters_& p )
  : t_ref( p.t_ref )
{
  urbanczik_params.phi_max = p.urbanczik_params.phi_max;
  urbanczik_params.rate_slope = p.urbanczik_params.rate_slope;
  urbanczik_params.beta = p.urbanczik_params.beta;
  urbanczik_params.theta = p.urbanczik_params.theta;
  // copy C-arrays
  for ( size_t n = 0; n < NCOMP; ++n )
  {
    urbanczik_params.g_conn[ n ] = p.urbanczik_params.g_conn[ n ];
    urbanczik_params.g_L[ n ] = p.urbanczik_params.g_L[ n ];
    urbanczik_params.C_m[ n ] = p.urbanczik_params.C_m[ n ];
    E_ex[ n ] = p.E_ex[ n ];
    E_in[ n ] = p.E_in[ n ];
    urbanczik_params.E_L[ n ] = p.urbanczik_params.E_L[ n ];
    urbanczik_params.tau_syn_ex[ n ] = p.urbanczik_params.tau_syn_ex[ n ];
    urbanczik_params.tau_syn_in[ n ] = p.urbanczik_params.tau_syn_in[ n ];
    I_e[ n ] = p.I_e[ n ];
  }
}

nest::pp_cond_exp_mc_urbanczik::Parameters_& nest::pp_cond_exp_mc_urbanczik::Parameters_::operator=(
  const Parameters_& p )
{
  assert( this != &p ); // would be bad logical error in program

  t_ref = p.t_ref;
  urbanczik_params.phi_max = p.urbanczik_params.phi_max;
  urbanczik_params.rate_slope = p.urbanczik_params.rate_slope;
  urbanczik_params.beta = p.urbanczik_params.beta;
  urbanczik_params.theta = p.urbanczik_params.theta;

  for ( size_t n = 0; n < NCOMP; ++n )
  {
    urbanczik_params.g_conn[ n ] = p.urbanczik_params.g_conn[ n ];
    urbanczik_params.g_L[ n ] = p.urbanczik_params.g_L[ n ];
    urbanczik_params.C_m[ n ] = p.urbanczik_params.C_m[ n ];
    E_ex[ n ] = p.E_ex[ n ];
    E_in[ n ] = p.E_in[ n ];
    urbanczik_params.E_L[ n ] = p.urbanczik_params.E_L[ n ];
    urbanczik_params.tau_syn_ex[ n ] = p.urbanczik_params.tau_syn_ex[ n ];
    urbanczik_params.tau_syn_in[ n ] = p.urbanczik_params.tau_syn_in[ n ];
    I_e[ n ] = p.I_e[ n ];
  }

  return *this;
}


nest::pp_cond_exp_mc_urbanczik::State_::State_( const Parameters_& p )
  : r_( 0 )
{
  // for simplicity, we first initialize all values to 0,
  // then set the membrane potentials for each compartment
  for ( size_t i = 0; i < STATE_VEC_SIZE; ++i )
  {
    y_[ i ] = 0;
  }
  for ( size_t n = 0; n < NCOMP; ++n )
  {
    y_[ idx( n, V_M ) ] = p.urbanczik_params.E_L[ n ];
  }
}

nest::pp_cond_exp_mc_urbanczik::State_::State_( const State_& s )
  : r_( s.r_ )
{
  for ( size_t i = 0; i < STATE_VEC_SIZE; ++i )
  {
    y_[ i ] = s.y_[ i ];
  }
}

nest::pp_cond_exp_mc_urbanczik::State_& nest::pp_cond_exp_mc_urbanczik::State_::operator=( const State_& s )
{
  assert( this != &s ); // would be bad logical error in program
  for ( size_t i = 0; i < STATE_VEC_SIZE; ++i )
  {
    y_[ i ] = s.y_[ i ];
  }
  r_ = s.r_;
  return *this;
}

nest::pp_cond_exp_mc_urbanczik::Buffers_::Buffers_( pp_cond_exp_mc_urbanczik& n )
  : logger_( n )
  , s_( 0 )
  , c_( 0 )
  , e_( 0 )
{
  // Initialization of the remaining members is deferred to
  // init_buffers_().
}

nest::pp_cond_exp_mc_urbanczik::Buffers_::Buffers_( const Buffers_&, pp_cond_exp_mc_urbanczik& n )
  : logger_( n )
  , s_( 0 )
  , c_( 0 )
  , e_( 0 )
{
  // Initialization of the remaining members is deferred to
  // init_buffers_().
}

/* ----------------------------------------------------------------
 * Parameter and state extractions and manipulation functions
 * ---------------------------------------------------------------- */

void
nest::pp_cond_exp_mc_urbanczik::Parameters_::get( DictionaryDatum& d ) const
{
  def< double >( d, names::t_ref, t_ref );
  def< double >( d, names::phi_max, urbanczik_params.phi_max );
  def< double >( d, names::rate_slope, urbanczik_params.rate_slope );
  def< double >( d, names::beta, urbanczik_params.beta );
  def< double >( d, names::theta, urbanczik_params.theta );

  def< double >( d, names::g_sp, urbanczik_params.g_conn[ SOMA ] );
  def< double >( d, names::g_ps, urbanczik_params.g_conn[ DEND ] );

  // create subdictionaries for per-compartment parameters
  for ( size_t n = 0; n < NCOMP; ++n )
  {
    DictionaryDatum dd = new Dictionary();

    def< double >( dd, names::g_L, urbanczik_params.g_L[ n ] );
    def< double >( dd, names::E_L, urbanczik_params.E_L[ n ] );
    def< double >( dd, names::E_ex, E_ex[ n ] );
    def< double >( dd, names::E_in, E_in[ n ] );
    def< double >( dd, names::C_m, urbanczik_params.C_m[ n ] );
    def< double >( dd, names::tau_syn_ex, urbanczik_params.tau_syn_ex[ n ] );
    def< double >( dd, names::tau_syn_in, urbanczik_params.tau_syn_in[ n ] );
    def< double >( dd, names::I_e, I_e[ n ] );

    ( *d )[ comp_names_[ n ] ] = dd;
  }
}

void
nest::pp_cond_exp_mc_urbanczik::Parameters_::set( const DictionaryDatum& d )
{
  // allow setting the membrane potential
  updateValue< double >( d, names::t_ref, t_ref );
  updateValue< double >( d, names::phi_max, urbanczik_params.phi_max );
  updateValue< double >( d, names::rate_slope, urbanczik_params.rate_slope );
  updateValue< double >( d, names::beta, urbanczik_params.beta );
  updateValue< double >( d, names::theta, urbanczik_params.theta );

  updateValue< double >( d, Name( names::g_sp ), urbanczik_params.g_conn[ SOMA ] );
  updateValue< double >( d, Name( names::g_ps ), urbanczik_params.g_conn[ DEND ] );

  // extract from sub-dictionaries
  for ( size_t n = 0; n < NCOMP; ++n )
  {
    if ( d->known( comp_names_[ n ] ) )
    {
      DictionaryDatum dd = getValue< DictionaryDatum >( d, comp_names_[ n ] );

      updateValue< double >( dd, names::E_L, urbanczik_params.E_L[ n ] );
      updateValue< double >( dd, names::E_ex, E_ex[ n ] );
      updateValue< double >( dd, names::E_in, E_in[ n ] );
      updateValue< double >( dd, names::C_m, urbanczik_params.C_m[ n ] );
      updateValue< double >( dd, names::g_L, urbanczik_params.g_L[ n ] );
      updateValue< double >( dd, names::tau_syn_ex, urbanczik_params.tau_syn_ex[ n ] );
      updateValue< double >( dd, names::tau_syn_in, urbanczik_params.tau_syn_in[ n ] );
      updateValue< double >( dd, names::I_e, I_e[ n ] );
    }
  }
  if ( urbanczik_params.rate_slope < 0 )
  {
    throw BadProperty( "Rate slope cannot be negative." );
  }

  if ( urbanczik_params.phi_max < 0 )
  {
    throw BadProperty( "Maximum rate cannot be negative." );
  }

  if ( t_ref < 0 )
  {
    throw BadProperty( "Refractory time cannot be negative." );
  }

  // apply checks compartment-wise
  for ( size_t n = 0; n < NCOMP; ++n )
  {
    if ( urbanczik_params.C_m[ n ] <= 0 )
    {
      throw BadProperty( "Capacitance (" + comp_names_[ n ].toString() + ") must be strictly positive." );
    }

    if ( urbanczik_params.tau_syn_ex[ n ] <= 0 || urbanczik_params.tau_syn_in[ n ] <= 0 )
    {
      throw BadProperty( "All time constants must be strictly positive." );
    }
  }
}

void
nest::pp_cond_exp_mc_urbanczik::State_::get( DictionaryDatum& d ) const
{
  // we assume here that State_::get() always is called after
  // Parameters_::get(), so that the per-compartment dictionaries exist
  for ( size_t n = 0; n < NCOMP; ++n )
  {
    assert( d->known( comp_names_[ n ] ) );
    DictionaryDatum dd = getValue< DictionaryDatum >( d, comp_names_[ n ] );

    def< double >( dd, names::V_m, y_[ idx( n, V_M ) ] ); // Membrane potential
  }
}

void
nest::pp_cond_exp_mc_urbanczik::State_::set( const DictionaryDatum& d, const Parameters_& )
{
  // extract from sub-dictionaries
  for ( size_t n = 0; n < NCOMP; ++n )
  {
    if ( d->known( comp_names_[ n ] ) )
    {
      DictionaryDatum dd = getValue< DictionaryDatum >( d, comp_names_[ n ] );
      updateValue< double >( dd, names::V_m, y_[ idx( n, V_M ) ] );
    }
  }
}


/* ----------------------------------------------------------------
 * Default and copy constructor for node, and destructor
 * ---------------------------------------------------------------- */

nest::pp_cond_exp_mc_urbanczik::pp_cond_exp_mc_urbanczik()
  : Urbanczik_Archiving_Node< pp_cond_exp_mc_urbanczik_parameters >()
  , P_()
  , S_( P_ )
  , B_( *this )
{
  recordablesMap_.create();

  // set up table of compartment names
  // comp_names_.resize(NCOMP); --- Fixed size, see comment on definition
  comp_names_[ SOMA ] = Name( "soma" );
  comp_names_[ DEND ] = Name( "dendritic" );
  Urbanczik_Archiving_Node< pp_cond_exp_mc_urbanczik_parameters >::urbanczik_params = &P_.urbanczik_params;
}

nest::pp_cond_exp_mc_urbanczik::pp_cond_exp_mc_urbanczik( const pp_cond_exp_mc_urbanczik& n )
  : Urbanczik_Archiving_Node< pp_cond_exp_mc_urbanczik_parameters >( n )
  , P_( n.P_ )
  , S_( n.S_ )
  , B_( n.B_, *this )
{
  Urbanczik_Archiving_Node< pp_cond_exp_mc_urbanczik_parameters >::urbanczik_params = &P_.urbanczik_params;
}

nest::pp_cond_exp_mc_urbanczik::~pp_cond_exp_mc_urbanczik()
{
  // GSL structs may not have been allocated, so we need to protect destruction
  if ( B_.s_ )
  {
    gsl_odeiv_step_free( B_.s_ );
  }
  if ( B_.c_ )
  {
    gsl_odeiv_control_free( B_.c_ );
  }
  if ( B_.e_ )
  {
    gsl_odeiv_evolve_free( B_.e_ );
  }
}

/* ----------------------------------------------------------------
 * Node initialization functions
 * ---------------------------------------------------------------- */

void
nest::pp_cond_exp_mc_urbanczik::init_state_( const Node& proto )
{
  const pp_cond_exp_mc_urbanczik& pr = downcast< pp_cond_exp_mc_urbanczik >( proto );
  S_ = pr.S_;
}

void
nest::pp_cond_exp_mc_urbanczik::init_buffers_()
{
  B_.spikes_.resize( NUM_SPIKE_RECEPTORS );
  for ( size_t n = 0; n < NUM_SPIKE_RECEPTORS; ++n )
  {
    B_.spikes_[ n ].clear();
  } // includes resize

  B_.currents_.resize( NUM_CURR_RECEPTORS );
  for ( size_t n = 0; n < NUM_CURR_RECEPTORS; ++n )
  {
    B_.currents_[ n ].clear(); // includes resize
  }

  B_.logger_.reset();
  Archiving_Node::clear_history();

  B_.step_ = Time::get_resolution().get_ms();
  B_.IntegrationStep_ = B_.step_;

  if ( B_.s_ == 0 )
  {
    B_.s_ = gsl_odeiv_step_alloc( gsl_odeiv_step_rkf45, State_::STATE_VEC_SIZE );
  }
  else
  {
    gsl_odeiv_step_reset( B_.s_ );
  }

  if ( B_.c_ == 0 )
  {
    B_.c_ = gsl_odeiv_control_y_new( 1e-3, 0.0 );
  }
  else
  {
    gsl_odeiv_control_init( B_.c_, 1e-3, 0.0, 1.0, 0.0 );
  }

  if ( B_.e_ == 0 )
  {
    B_.e_ = gsl_odeiv_evolve_alloc( State_::STATE_VEC_SIZE );
  }
  else
  {
    gsl_odeiv_evolve_reset( B_.e_ );
  }

  B_.sys_.function = pp_cond_exp_mc_urbanczik_dynamics;
  B_.sys_.jacobian = NULL;
  B_.sys_.dimension = State_::STATE_VEC_SIZE;
  B_.sys_.params = reinterpret_cast< void* >( this );
  for ( size_t n = 0; n < NCOMP; ++n )
  {
    B_.I_stim_[ n ] = 0.0;
  }
}

void
nest::pp_cond_exp_mc_urbanczik::calibrate()
{
  // ensures initialization in case mm connected after Simulate
  B_.logger_.init();
<<<<<<< HEAD
=======
  V_.rng_ = get_vp_specific_rng( get_thread() );
>>>>>>> 0ec069bd

  V_.RefractoryCounts_ = Time( Time::ms( P_.t_ref ) ).get_steps();

  V_.h_ = Time::get_resolution().get_ms();
  // since t_ref >= 0, this can only fail in error
  assert( V_.RefractoryCounts_ >= 0 );

  assert( ( int ) NCOMP == ( int ) pp_cond_exp_mc_urbanczik_parameters::NCOMP );
}


/* ----------------------------------------------------------------
 * Update and spike handling functions
 * ---------------------------------------------------------------- */

void
nest::pp_cond_exp_mc_urbanczik::update( Time const& origin, const long from, const long to )
{

  assert( to >= 0 && ( delay ) from < kernel().connection_manager.get_min_delay() );
  assert( from < to );

  for ( long lag = from; lag < to; ++lag )
  {

    double t = 0.0;

    // numerical integration with adaptive step size control:
    // ------------------------------------------------------
    // gsl_odeiv_evolve_apply performs only a single numerical
    // integration step, starting from t and bounded by step;
    // the while-loop ensures integration over the whole simulation
    // step (0, step] if more than one integration step is needed due
    // to a small integration step size;
    // note that (t+IntegrationStep > step) leads to integration over
    // (t, step] and afterwards setting t to step, but it does not
    // enforce setting IntegrationStep to step-t; this is of advantage
    // for a consistent and efficient integration across subsequent
    // simulation intervals
    while ( t < B_.step_ )
    {
      const int status = gsl_odeiv_evolve_apply( B_.e_,
        B_.c_,
        B_.s_,
        &B_.sys_,             // system of ODE
        &t,                   // from t
        B_.step_,             // to t <= step
        &B_.IntegrationStep_, // integration step size
        S_.y_ );              // neuronal state
      if ( status != GSL_SUCCESS )
      {
        throw GSLSolverFailure( get_name(), status );
      }
    }

    // add incoming spikes at end of interval
    // exploit here that spike buffers are compartment for compartment,
    // alternating between excitatory and inhibitory

    // add incoming spikes to soma
    S_.y_[ State_::G_EXC ] += B_.spikes_[ SOMA ].get_value( lag );
    S_.y_[ State_::G_INH ] += B_.spikes_[ SOMA + 1 ].get_value( lag );

    // add incoming spikes to dendrites
    for ( size_t n = 1; n < NCOMP; ++n )
    {
      S_.y_[ State_::idx( n, State_::I_EXC ) ] += B_.spikes_[ 2 * n ].get_value( lag );
      S_.y_[ State_::idx( n, State_::I_INH ) ] -= B_.spikes_[ 2 * n + 1 ].get_value( lag );
    }

    // Declaration outside if statement because we need it later
    unsigned long n_spikes = 0;

    if ( S_.r_ == 0 )
    {
      // Neuron not refractory

      // There is no reset of the membrane potential after a spike
      double rate = 1000.0 * P_.urbanczik_params.phi( S_.y_[ State_::V_M ] );

      if ( rate > 0.0 )
      {

        if ( P_.t_ref > 0.0 )
        {
          // Draw random number and compare to prob to have a spike
          if ( get_vp_specific_rng( get_thread() )->drand() <= -numerics::expm1( -rate * V_.h_ * 1e-3 ) )
          {
            n_spikes = 1;
          }
        }
        else
        {
          // Draw Poisson random number of spikes
          poisson_distribution::param_type param( rate * V_.h_ * 1e-3 );
<<<<<<< HEAD
          n_spikes = V_.poisson_dist_( get_vp_specific_rng( get_thread() ), param );
=======
          n_spikes = V_.poisson_dist_( V_.rng_, param );
>>>>>>> 0ec069bd
        }

        if ( n_spikes > 0 ) // Is there a spike? Then set the new dead time.
        {
          // Set dead time interval according to parameters
          S_.r_ = V_.RefractoryCounts_;

          // And send the spike event
          SpikeEvent se;
          se.set_multiplicity( n_spikes );
          kernel().event_delivery_manager.send( *this, se, lag );

          // Set spike time in order to make plasticity rules work
          for ( unsigned int i = 0; i < n_spikes; i++ )
          {
            set_spiketime( Time::step( origin.get_steps() + lag + 1 ) );
          }
        }
      } // if (rate > 0.0)
    }
    else // Neuron is within dead time
    {
      --S_.r_;
    }

    // Store dendritic membrane potential for Urbanczik-Senn plasticity
    write_urbanczik_history(
      Time::step( origin.get_steps() + lag + 1 ), S_.y_[ S_.idx( DEND, State_::V_M ) ], n_spikes, DEND );

    // set new input currents
    for ( size_t n = 0; n < NCOMP; ++n )
    {
      B_.I_stim_[ n ] = B_.currents_[ n ].get_value( lag );
    }

    // log state data
    B_.logger_.record_data( origin.get_steps() + lag );
  }
}

void
nest::pp_cond_exp_mc_urbanczik::handle( SpikeEvent& e )
{
  assert( e.get_delay_steps() > 0 );
  assert( 0 <= e.get_rport() && e.get_rport() < 2 * NCOMP );

  B_.spikes_[ e.get_rport() ].add_value(
    e.get_rel_delivery_steps( kernel().simulation_manager.get_slice_origin() ), e.get_weight() * e.get_multiplicity() );
}

void
nest::pp_cond_exp_mc_urbanczik::handle( CurrentEvent& e )
{
  assert( e.get_delay_steps() > 0 );
  // not 100% clean, should look at MIN, SUP
  assert( 0 <= e.get_rport() && e.get_rport() < NCOMP );

  // add weighted current; HEP 2002-10-04
  B_.currents_[ e.get_rport() ].add_value(
    e.get_rel_delivery_steps( kernel().simulation_manager.get_slice_origin() ), e.get_weight() * e.get_current() );
}

void
nest::pp_cond_exp_mc_urbanczik::handle( DataLoggingRequest& e )
{
  B_.logger_.handle( e );
}

#endif // HAVE_GSL<|MERGE_RESOLUTION|>--- conflicted
+++ resolved
@@ -564,10 +564,7 @@
 {
   // ensures initialization in case mm connected after Simulate
   B_.logger_.init();
-<<<<<<< HEAD
-=======
   V_.rng_ = get_vp_specific_rng( get_thread() );
->>>>>>> 0ec069bd
 
   V_.RefractoryCounts_ = Time( Time::ms( P_.t_ref ) ).get_steps();
 
@@ -654,7 +651,7 @@
         if ( P_.t_ref > 0.0 )
         {
           // Draw random number and compare to prob to have a spike
-          if ( get_vp_specific_rng( get_thread() )->drand() <= -numerics::expm1( -rate * V_.h_ * 1e-3 ) )
+          if ( V_.rng_->drand() <= -numerics::expm1( -rate * V_.h_ * 1e-3 ) )
           {
             n_spikes = 1;
           }
@@ -663,11 +660,7 @@
         {
           // Draw Poisson random number of spikes
           poisson_distribution::param_type param( rate * V_.h_ * 1e-3 );
-<<<<<<< HEAD
-          n_spikes = V_.poisson_dist_( get_vp_specific_rng( get_thread() ), param );
-=======
           n_spikes = V_.poisson_dist_( V_.rng_, param );
->>>>>>> 0ec069bd
         }
 
         if ( n_spikes > 0 ) // Is there a spike? Then set the new dead time.
