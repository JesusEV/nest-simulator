# -*- coding: utf-8 -*-
#
# test_refractory.py
#
# This file is part of NEST.
#
# Copyright (C) 2004 The NEST Initiative
#
# NEST is free software: you can redistribute it and/or modify
# it under the terms of the GNU General Public License as published by
# the Free Software Foundation, either version 2 of the License, or
# (at your option) any later version.
#
# NEST is distributed in the hope that it will be useful,
# but WITHOUT ANY WARRANTY; without even the implied warranty of
# MERCHANTABILITY or FITNESS FOR A PARTICULAR PURPOSE.  See the
# GNU General Public License for more details.
#
# You should have received a copy of the GNU General Public License
# along with NEST.  If not, see <http://www.gnu.org/licenses/>.

import unittest

import numpy as np

import nest

"""
Assert that all neuronal models that have a refractory period implement it
correctly (except for Hodgkin-Huxley models which cannot be tested).

Details
-------
Submit the neuron to a constant excitatory current so that it spikes in the
[0, 50] ms.
A ``spike_detector`` is used to detect the time at which the neuron spikes and
a ``voltmeter`` is then used to make sure the voltage is clamped to ``V_reset``
during exactly ``t_ref``.

For neurons that do not clamp the potential, use a very large current to
trigger immediate spiking

Untested models
---------------
* ``aeif_cond_alpha_RK5``
* ``gif_pop_psc_exp``
* ``hh_cond_exp_traub``
* ``hh_cond_beta_gap_traub``
* ``hh_psc_alpha``
* ``hh_psc_alpha_gap``
* ``iaf_psc_exp_ps_lossless``
* ``sli_neuron``
* ``siegert_neuron``
"""


# --------------------------------------------------------------------------- #
#  Models, specific parameters
# --------------------------------------------------------------------------- #

# Neurons that must be tested through a high current to spike immediately
# (t_ref = interspike)
neurons_interspike = [
    "amat2_psc_exp",
    "ht_neuron",
    "mat2_psc_exp",
]

neurons_interspike_ps = [
    "iaf_psc_alpha_canon",
    "iaf_psc_alpha_presc",
    "iaf_psc_delta_canon",
    "iaf_psc_exp_ps",
]

# Models that first clamp the membrane potential at a higher value
neurons_with_clamping = [
    "aeif_psc_delta_clopath",
]

# Models that cannot be tested
ignore_model = [
     "aeif_cond_alpha_RK5",      # This one is faulty and will be removed
     "gif_pop_psc_exp",          # This one commits spikes at same time
     "hh_cond_exp_traub",        # This one does not support V_reset
     "hh_cond_beta_gap_traub",   # This one does not support V_reset
     "hh_psc_alpha",             # This one does not support V_reset
     "hh_psc_alpha_clopath",     # This one does not support V_reset
     "hh_psc_alpha_gap",         # This one does not support V_reset
     "iaf_psc_exp_ps_lossless",  # This one use presice times
     "sli_neuron",               # This one is not optimal for PyNEST
     "siegert_neuron",           # This one does not connect to voltmeter
     "step_rate_generator"       # No regular neuron model
]

tested_models = [m for m in nest.Models("nodes") if (nest.GetDefaults(
                 m, "element_type") == "neuron" and m not in ignore_model)]

# Additional parameters for the connector
add_connect_param = {
    "iaf_cond_alpha_mc": {"receptor_type": 7},
}


# --------------------------------------------------------------------------- #
#  Simulation time and refractory time limits
# --------------------------------------------------------------------------- #

simtime = 100
resolution = 0.1


# --------------------------------------------------------------------------- #
#  Test class
# --------------------------------------------------------------------------- #


class TestRefractoryCase(unittest.TestCase):
    """
    Check the correct implementation of refractory time in all neuronal models.
    """

    def reset(self):
        nest.ResetKernel()

        msd = 123456
        N_vp = nest.GetKernelStatus(['total_num_virtual_procs'])[0]

        nest.SetKernelStatus({
            'resolution': resolution,
            'grng_seed': msd + N_vp,
            'rng_seeds': range(msd + N_vp + 1, msd + 2 * N_vp + 1)})

    def compute_reftime(self, model, sd, vm, neuron):
        '''
        Compute the refractory time of the neuron.

        Parameters
        ----------
        model : str
          Name of the neuronal model.
        sd : tuple
            GID of the spike detector.
        vm : tuple
            GID of the voltmeter.
        neuron : tuple
            GID of the recorded neuron.

        Returns
        -------
        t_ref_sim : double
            Value of the simulated refractory period.
        '''
        spike_times = nest.GetStatus(sd, "events")[0]["times"]

        if model in neurons_interspike:
            # Spike emitted at next timestep so substract resolution
            return spike_times[1]-spike_times[0]-resolution
        elif model in neurons_interspike_ps:
            return spike_times[1]-spike_times[0]
        else:
            Vr = nest.GetStatus(neuron, "V_reset")[0]
            times = nest.GetStatus(vm, "events")[0]["times"]

            # Index of the 2nd spike
            idx_max = np.argwhere(times == spike_times[1])[0][0]
            name_Vm = "V_m.s" if model == "iaf_cond_alpha_mc" else "V_m"
            Vs = nest.GetStatus(vm, "events")[0][name_Vm]

            # Get the index at which the spike occured
            idx_spike = np.argwhere(times == spike_times[0])[0][0]

            # Find end of refractory period between 1st and 2nd spike
            idx_end = np.where(
                np.isclose(Vs[idx_spike:idx_max], Vr, 1e-6))[0][-1]
            t_ref_sim = idx_end * resolution

            return t_ref_sim

    def test_refractory_time(self):
        '''
        Check that refractory time implementation is correct.
        '''
        for model in tested_models:
            self.reset()

            if "t_ref" not in nest.GetDefaults(model):
                continue

            # Randomly set a refractory period
            t_ref = 1.7
            # Create the neuron and devices
            nparams = {"t_ref": t_ref}
            neuron = nest.Create(model, params=nparams)

            name_Vm = "V_m.s" if model == "iaf_cond_alpha_mc" else "V_m"
            vm_params = {"interval": resolution, "record_from": [name_Vm]}
            vm = nest.Create("voltmeter", params=vm_params)
<<<<<<< HEAD
            sd = nest.Create("spike_detector")
            cg = nest.Create("dc_generator", params={"amplitude": 900.})
=======
            sd = nest.Create("spike_detector", params={'precise_times': True})
            cg = nest.Create("dc_generator", params={"amplitude": 1200.})
>>>>>>> 58b53bab

            # For models that do not clamp V_m, use very large current to
            # trigger almost immediate spiking => t_ref almost equals
            # interspike
            if model in neurons_interspike_ps:
                nest.SetStatus(cg, "amplitude", 10000000.)
            elif model == 'ht_neuron':
                # ht_neuron use too long time with a very large amplitude
                nest.SetStatus(cg, "amplitude", 2000.)
            elif model in neurons_interspike:
                nest.SetStatus(cg, "amplitude", 15000.)

            # Connect them and simulate
            nest.Connect(vm, neuron)
            nest.Connect(cg, neuron, syn_spec=add_connect_param.get(model, {}))
            nest.Connect(neuron, sd)

            nest.Simulate(simtime)

            # Get and compare t_ref
            t_ref_sim = self.compute_reftime(model, sd, vm, neuron)

            if model in neurons_with_clamping:
                t_ref_sim = t_ref_sim - nest.GetStatus(neuron, "t_clamp")[0]

            # Approximate result for precise spikes (interpolation error)
            if model in neurons_interspike_ps:
                self.assertAlmostEqual(t_ref, t_ref_sim, places=3,
                                       msg='''Error in model {}:
                                       {} != {}'''.format(
                                           model, t_ref, t_ref_sim))
            else:
                self.assertAlmostEqual(t_ref, t_ref_sim,
                                       msg='''Error in model {}:
                                       {} != {}'''.format(
                                           model, t_ref, t_ref_sim))


# --------------------------------------------------------------------------- #
#  Run the comparisons
# --------------------------------------------------------------------------- #

def suite():
    return unittest.makeSuite(TestRefractoryCase, "test")


def run():
    runner = unittest.TextTestRunner(verbosity=2)
    runner.run(suite())


if __name__ == '__main__':
    run()<|MERGE_RESOLUTION|>--- conflicted
+++ resolved
@@ -196,13 +196,8 @@
             name_Vm = "V_m.s" if model == "iaf_cond_alpha_mc" else "V_m"
             vm_params = {"interval": resolution, "record_from": [name_Vm]}
             vm = nest.Create("voltmeter", params=vm_params)
-<<<<<<< HEAD
             sd = nest.Create("spike_detector")
-            cg = nest.Create("dc_generator", params={"amplitude": 900.})
-=======
-            sd = nest.Create("spike_detector", params={'precise_times': True})
             cg = nest.Create("dc_generator", params={"amplitude": 1200.})
->>>>>>> 58b53bab
 
             # For models that do not clamp V_m, use very large current to
             # trigger almost immediate spiking => t_ref almost equals
