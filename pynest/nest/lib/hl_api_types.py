# -*- coding: utf-8 -*-
#
# hl_api_types.py
#
# This file is part of NEST.
#
# Copyright (C) 2004 The NEST Initiative
#
# NEST is free software: you can redistribute it and/or modify
# it under the terms of the GNU General Public License as published by
# the Free Software Foundation, either version 2 of the License, or
# (at your option) any later version.
#
# NEST is distributed in the hope that it will be useful,
# but WITHOUT ANY WARRANTY; without even the implied warranty of
# MERCHANTABILITY or FITNESS FOR A PARTICULAR PURPOSE.  See the
# GNU General Public License for more details.
#
# You should have received a copy of the GNU General Public License
# along with NEST.  If not, see <http://www.gnu.org/licenses/>.

"""
Classes defining the different PyNEST types
"""

from ..ll_api import *
from .. import pynestkernel as kernel
from .hl_api_helper import *
from .hl_api_simulation import GetKernelStatus

import numpy
import json

try:
    import pandas
    HAVE_PANDAS = True
except ImportError:
    HAVE_PANDAS = False

__all__ = [
    'CreateParameter',
    'Mask',
    'NodeCollection',
    'Parameter',
    'serializable',
    'SynapseCollection',
    'to_json',
]


def CreateParameter(parametertype, specs):
    """
    Create a parameter.

    Parameters
    ----------
    parametertype : string
        Parameter type with or without distance dependency.
        Can be one of the following: 'constant', 'linear', 'exponential', 'gaussian', 'gaussian2D',
        'uniform', 'normal', 'lognormal', 'distance', 'position'
    specs : dict
        Dictionary specifying the parameters of the provided
        `parametertype`, see **Parameter types**.


    Returns
    -------
    ``Parameter``:
        Object representing the parameter

    Notes
    -----
    - Instead of using `CreateParameter` you can also use the various parametrizations embedded in NEST. See for
    instance :py:func:`.uniform`.

    **Parameter types**

    Some available parameter types (`parametertype` parameter), their function and
    acceptable keys for their corresponding specification dictionaries

    * Constant
        ::

            'constant' :
                {'value' : float} # constant value
    * Randomization
        ::

            # random parameter with uniform distribution in [min,max)
            'uniform' :
                {'min' : float, # minimum value, default: 0.0
                 'max' : float} # maximum value, default: 1.0

            # random parameter with normal distribution, optionally truncated
            # to [min,max)
            'normal':
                {'mean' : float, # mean value, default: 0.0
                 'sigma': float, # standard deviation, default: 1.0
                 'min'  : float, # minimum value, default: -inf
                 'max'  : float} # maximum value, default: +inf

            # random parameter with lognormal distribution,
            # optionally truncated to [min,max)
            'lognormal' :
                {'mu'   : float, # mean value of logarithm, default: 0.0
                 'sigma': float, # standard deviation of log, default: 1.0
                 'min'  : float, # minimum value, default: -inf
                 'max'  : float} # maximum value, default: +inf
    """
    return sli_func('CreateParameter', {parametertype: specs})


class NodeCollectionIterator(object):
    """
    Iterator class for `NodeCollection`.

    Returns
    -------
    `NodeCollection`:
        Single node ID `NodeCollection` of respective iteration.
    """

    def __init__(self, nc):
        self._nc = nc
        self._increment = 0

    def __iter__(self):
        return self

    def __next__(self):
        if self._increment > len(self._nc) - 1:
            raise StopIteration

        val = sli_func('Take', self._nc._datum, [self._increment + (self._increment >= 0)])
        self._increment += 1
        return val


class NodeCollection(object):
    """
    Class for `NodeCollection`.

    `NodeCollection` represents the nodes of a network. The class supports
    iteration, concatenation, indexing, slicing, membership, length, conversion to and
    from lists, test for membership, and test for equality. By using the
    membership functions :py:func:`get()` and :py:func:`set()`, you can get and set desired
    parameters.

    A `NodeCollection` is created by the :py:func:`.Create` function, or by converting a
    list of nodes to a `NodeCollection` with ``nest.NodeCollection(list)``.

    If your nodes have spatial extent, use the member parameter ``spatial`` to get the spatial information.

    Example
    -------
        ::

            import nest

            nest.ResetKernel()

            # Create NodeCollection representing nodes
            nc = nest.Create('iaf_psc_alpha', 10)

            # Convert from list
            node_ids_in = [2, 4, 6, 8]
            new_nc = nest.NodeCollection(node_ids_in)

            # Convert to list
            nc_list =  nc.tolist()

            # Concatenation
            Enrns = nest.Create('aeif_cond_alpha', 600)
            Inrns = nest.Create('iaf_psc_alpha', 400)
            nrns = Enrns + Inrns

            # Slicing and membership
            print(new_nc[2])
            print(new_nc[1:2])
            6 in new_nc
    """

    _datum = None

    def __init__(self, data):
        if isinstance(data, kernel.SLIDatum):
            if data.dtype != "nodecollectiontype":
                raise TypeError("Need NodeCollection Datum.")
            self._datum = data
        else:
            # Data from user, must be converted to datum
            # Data can be anything that can be converted to a NodeCollection,
            # such as list, tuple, etc.
            nc = sli_func('cvnodecollection', data)
            self._datum = nc._datum

    def __iter__(self):
        return NodeCollectionIterator(self)

    def __add__(self, other):
        if not isinstance(other, NodeCollection):
            raise NotImplementedError()

        return sli_func('join', self._datum, other._datum)

    def __getitem__(self, key):
        if isinstance(key, slice):
            if key.start is None:
                start = 1
            else:
                start = key.start + 1 if key.start >= 0 else max(key.start, -1 * self.__len__())
                if start > self.__len__():
                    raise IndexError('slice start value outside of the NodeCollection')
            if key.stop is None:
                stop = self.__len__()
            else:
                stop = min(key.stop, self.__len__()) if key.stop >= 0 else key.stop - 1
                if abs(stop) > self.__len__():
                    raise IndexError('slice stop value outside of the NodeCollection')
            step = 1 if key.step is None else key.step
            if step < 1:
                raise IndexError('slicing step for NodeCollection must be strictly positive')

            return sli_func('Take', self._datum, [start, stop, step])
        elif isinstance(key, (int, numpy.integer)):
            if abs(key + (key >= 0)) > self.__len__():
                raise IndexError('index value outside of the NodeCollection')
            return sli_func('Take', self._datum, [key + (key >= 0)])
        elif isinstance(key, (list, tuple)):
            if len(key) == 0:
                return NodeCollection([])
            # Must check if elements are bool first, because bool inherits from int
            if all(isinstance(x, bool) for x in key):
                if len(key) != len(self):
                    raise IndexError('Bool index array must be the same length as NodeCollection')
                np_key = numpy.array(key, dtype=numpy.bool)
            # Checking that elements are not instances of bool too, because bool inherits from int
            elif all(isinstance(x, int) and not isinstance(x, bool) for x in key):
                np_key = numpy.array(key, dtype=numpy.uint64)
                if len(numpy.unique(np_key)) != len(np_key):
                    raise ValueError('All node IDs in a NodeCollection have to be unique')
            else:
                raise TypeError('Indices must be integers or bools')
            return take_array_index(self._datum, np_key)
        elif isinstance(key, numpy.ndarray):
            if len(key) == 0:
                return NodeCollection([])
            if len(key.shape) != 1:
                raise TypeError('NumPy indices must one-dimensional')
            is_booltype = numpy.issubdtype(key.dtype, numpy.dtype(bool).type)
            if not (is_booltype or numpy.issubdtype(key.dtype, numpy.integer)):
                raise TypeError('NumPy indices must be an array of integers or bools')
            if is_booltype and len(key) != len(self):
                raise IndexError('Bool index array must be the same length as NodeCollection')
            if not is_booltype and len(numpy.unique(key)) != len(key):
                raise ValueError('All node IDs in a NodeCollection have to be unique')
            return take_array_index(self._datum, key)
        else:
            raise IndexError('only integers, slices, lists, tuples, and numpy arrays are valid indices')

    def __array__(self, dtype=None):
        ''' Numpy compatibility function '''
        return numpy.array(self.tolist(), dtype=dtype)

    def __contains__(self, node_id):
        return sli_func('MemberQ', self._datum, node_id)

    def __eq__(self, other):
        if not isinstance(other, NodeCollection):
            raise NotImplementedError('Cannot compare NodeCollection to {}'.format(type(other).__name__))

        if self.__len__() != other.__len__():
            return False

        return sli_func('eq', self, other)

    def __neq__(self, other):
        if not isinstance(other, NodeCollection):
            raise NotImplementedError()

        return not self == other

    def __len__(self):
        return sli_func('size', self._datum)

    def __str__(self):
        return sli_func('pcvs', self._datum)

    def __repr__(self):
        return sli_func('pcvs', self._datum)

    def get(self, *params, **kwargs):
        """
        Get parameters from nodes.

        Parameters
        ----------
        params : str or list, optional
            Parameters to get from the nodes. It must be one of the following:

            - A single string.
            - A list of strings.
            - One or more strings, followed by a string or list of strings.
              This is for hierarchical addressing.
        output : str, ['pandas','json'], optional
             If the returned data should be in a Pandas DataFrame or in a
             JSON serializable format.

        Returns
        -------
        int or float:
            If there is a single node in the `NodeCollection`, and a single
            parameter in params.
        array_like:
            If there are multiple nodes in the `NodeCollection`, and a single
            parameter in params.
        dict:
            If there are multiple parameters in params. Or, if no parameters
            are specified, a dictionary containing aggregated parameter-values
            for all nodes is returned.
        DataFrame:
            Pandas Data frame if output should be in pandas format.

        Raises
        ------
        TypeError
            If the input params are of the wrong form.
        KeyError
            If the specified parameter does not exist for the nodes.

        See Also
        --------
        set
        """
        # ------------------------- #
        #      Checks of input      #
        # ------------------------- #
        if not kwargs:
            output = ''
        elif 'output' in kwargs:
            output = kwargs['output']
            if output == 'pandas' and not HAVE_PANDAS:
                raise ImportError('Pandas could not be imported')
        else:
            raise TypeError('Got unexpected keyword argument')

        pandas_output = output == 'pandas'

        if len(params) == 0:
            # get() is called without arguments
            result = sli_func('get', self._datum)
        elif len(params) == 1:
            # params is a tuple with a string or list of strings
            result = get_parameters(self, params[0])
        else:
            # Hierarchical addressing
            result = get_parameters_hierarchical_addressing(self, params)

        if pandas_output:
            index = self.get('global_id')
            if len(params) == 1 and is_literal(params[0]):
                # params is a string
                result = {params[0]: result}
            elif len(params) > 1 and is_literal(params[1]):
                # hierarchical, single string
                result = {params[1]: result}
            if len(self) == 1:
                index = [index]
                result = {key: [val] for key, val in result.items()}
            result = pandas.DataFrame(result, index=index)
        elif output == 'json':
            result = to_json(result)

        return result

    def set(self, params=None, **kwargs):
        """
        Set the parameters of nodes to params.

        NB! This is almost the same implementation as `SetStatus`.

        If `kwargs` is given, it has to be names and values of an attribute as keyword argument pairs. The values
        can be single values or list of the same size as the `NodeCollection`.

        Parameters
        ----------
        params : str or dict or list
            Dictionary of parameters or list of dictionaries of parameters of
            same length as the `NodeCollection`.
        kwargs : keyword argument pairs
            Named arguments of parameters of the elements in the `NodeCollection`.

        Raises
        ------
        TypeError
            If the input params are of the wrong form.
        KeyError
            If the specified parameter does not exist for the nodes.
        """

        if kwargs and params is None:
            params = kwargs
        elif kwargs and params:
            raise TypeError("must either provide params or kwargs, but not both.")

        if isinstance(params, dict) and self[0].get('local'):

            contains_list = [is_iterable(vals) and not is_iterable(self[0].get(key)) for key, vals in params.items()]

            if any(contains_list):
                temp_param = [{} for _ in range(self.__len__())]

                for key, vals in params.items():
                    if not is_iterable(vals):
                        for temp_dict in temp_param:
                            temp_dict[key] = vals
                    else:
                        for i, temp_dict in enumerate(temp_param):
                            temp_dict[key] = vals[i]
                params = temp_param

        if (isinstance(params, (list, tuple)) and self.__len__() != len(params)):
            raise TypeError(
                "status dict must be a dict, or a list of dicts of length len(nodes)")

        sli_func('SetStatus', self._datum, params)

    def tolist(self):
        """
        Convert `NodeCollection` to list.
        """
        if self.__len__() == 0:
            return []

        return (list(self.get('global_id')) if len(self) > 1
                else [self.get('global_id')])

    def index(self, node_id):
        """
        Find the index of a node ID in the `NodeCollection`.

        Parameters
        ----------
        node_id : int
            Global ID to be found.

        Raises
        ------
        ValueError
            If the node ID is not in the `NodeCollection`.
        """
        index = sli_func('Find', self._datum, node_id)

        if index == -1:
            raise ValueError('{} is not in NodeCollection'.format(node_id))

        return index

    def __array__(self, dtype=None):
        """Convert the NodeCollection to a NumPy array."""
        return numpy.array(self.tolist(), dtype=dtype)

    def __getattr__(self, attr):
        if attr == 'spatial':
            metadata = sli_func('GetMetadata', self._datum)
            val = metadata if metadata else None
            super().__setattr__(attr, val)
            return self.spatial

<<<<<<< HEAD
        # numpy compatibility check
=======
        # NumPy compatibility check:
        # raises AttributeError to tell NumPy that interfaces other than
        # __array__ are not available (otherwise get_parameters would be
        # queried, KeyError would be raised, and all would crash)
>>>>>>> e2c831e8
        if attr.startswith('__array_'):
            raise AttributeError

        return self.get(attr)

    def __setattr__(self, attr, value):
        # `_datum` is the only property of NodeCollection that should not be
        # interpreted as a property of the model
        if attr == '_datum':
            super().__setattr__(attr, value)
        else:
            self.set({attr: value})


class SynapseCollectionIterator(object):
    """
    Iterator class for SynapseCollection.
    """

    def __init__(self, synapse_collection):
        self._iter = iter(synapse_collection._datum)

    def __iter__(self):
        return self

    def __next__(self):
        return SynapseCollection(next(self._iter))


class SynapseCollection(object):
    """
    Class for Connections.

    `SynapseCollection` represents the connections of a network. The class supports indexing, iteration, length and
    equality. You can get and set connection parameters by using the membership functions :py:func:`get()` and
    :py:func:`set()`. By using the membership function :py:func:`sources()` you get an iterator over
    source nodes, while :py:func:`targets()` returns an interator over the target nodes of the connections.

    A SynapseCollection is created by the :py:func:`.GetConnections` function.
    """

    _datum = None

    def __init__(self, data):

        if isinstance(data, list):
            for datum in data:
                if (not isinstance(datum, kernel.SLIDatum) or
                        datum.dtype != "connectiontype"):
                    raise TypeError("Expected Connection Datum.")
            self._datum = data
        elif data is None:
            # We can have an empty SynapseCollection if there are no connections.
            self._datum = data
        else:
            if (not isinstance(data, kernel.SLIDatum) or
                    data.dtype != "connectiontype"):
                raise TypeError("Expected Connection Datum.")
            # self._datum needs to be a list of Connection datums.
            self._datum = [data]

    def __iter__(self):
        return SynapseCollectionIterator(self)

    def __len__(self):
        if self._datum is None:
            return 0
        return len(self._datum)

    def __eq__(self, other):
        if not isinstance(other, SynapseCollection):
            raise NotImplementedError()

        if self.__len__() != other.__len__():
            return False
        self_get = self.get(['source', 'target', 'target_thread',
                             'synapse_id', 'port'])
        other_get = other.get(['source', 'target', 'target_thread',
                               'synapse_id', 'port'])
        if self_get != other_get:
            return False
        return True

    def __neq__(self, other):
        if not isinstance(other, SynapseCollection):
            raise NotImplementedError()
        return not self == other

    def __getitem__(self, key):
        if isinstance(key, slice):
            return SynapseCollection(self._datum[key])
        else:
            return SynapseCollection([self._datum[key]])

    def __str__(self):
        """
        Printing a `SynapseCollection` returns something of the form:
            *--------*-------------*
            | source | 1, 1, 2, 2, |
            *--------*-------------*
            | target | 1, 2, 1, 2, |
            *--------*-------------*
        """
        srcs = self.get('source')
        trgt = self.get('target')

        if isinstance(srcs, int):
            srcs = [srcs]
        if isinstance(trgt, int):
            trgt = [trgt]

        # 35 is arbitrarily chosen.
        if len(srcs) < 35:
            source = '| source | ' + ''.join(str(e)+', ' for e in srcs) + '|'
            target = '| target | ' + ''.join(str(e)+', ' for e in trgt) + '|'
        else:
            source = ('| source | ' + ''.join(str(e)+', ' for e in srcs[:15]) +
                      '... ' + ''.join(str(e)+', ' for e in srcs[-15:]) + '|')
            target = ('| target | ' + ''.join(str(e)+', ' for e in trgt[:15]) +
                      '... ' + ''.join(str(e)+', ' for e in trgt[-15:]) + '|')

        borderline_s = '*--------*' + '-'*(len(source) - 12) + '-*'
        borderline_t = '*--------*' + '-'*(len(target) - 12) + '-*'
        borderline_m = max(borderline_s, borderline_t)

        result = (borderline_s + '\n' + source + '\n' + borderline_m + '\n' +
                  target + '\n' + borderline_t)
        return result

    def __getattr__(self, attr):
        return self.get(attr)

    def __setattr__(self, attr, value):
        # `_datum` is the only property of SynapseCollection that should not be
        # interpreted as a property of the model
        if attr == '_datum':
            super().__setattr__(attr, value)
        else:
            self.set({attr: value})

    def sources(self):
        """Returns iterator containing the source node IDs of the `SynapseCollection`."""
        sources = self.get('source')
        if not isinstance(sources, (list, tuple)):
            sources = (sources,)
        return iter(sources)

    def targets(self):
        """Returns iterator containing the target node IDs of the `SynapseCollection`."""
        targets = self.get('target')
        if not isinstance(targets, (list, tuple)):
            targets = (targets,)
        return iter(targets)

    def get(self, keys=None, output=''):
        """
        Return a parameter dictionary of the connections.

        If `keys` is a string, a list of values is returned, unless we have a
        single connection, in which case the single value is returned.
        `keys` may also be a list, in which case a dictionary with a list of
        values is returned.

        Parameters
        ----------
        keys : str or list, optional
            String or a list of strings naming model properties. get
            then returns a single value or a dictionary with lists of values
            belonging to the given `keys`.
        output : str, ['pandas','json'], optional
            If the returned data should be in a Pandas DataFrame or in a
            JSON serializable format.

        Returns
        -------
        dict:
            All parameters, or, if keys is a list of strings, a dictionary with
            lists of corresponding parameters
        type:
            If keys is a string, the corrsponding parameter(s) is returned


        Raises
        ------
        TypeError
            If input params are of the wrong form.
        KeyError
            If the specified parameter does not exist for the connections.
        """
        pandas_output = output == 'pandas'
        if pandas_output and not HAVE_PANDAS:
            raise ImportError('Pandas could not be imported')

        # Return empty tuple if we have no connections or if we have done a
        # nest.ResetKernel()
        num_conn = GetKernelStatus('num_connections')
        if self.__len__() == 0 or num_conn == 0:
            return ()

        if keys is None:
            cmd = 'GetStatus'
        elif is_literal(keys):
            cmd = 'GetStatus {{ /{0} get }} Map'.format(keys)
        elif is_iterable(keys):
            keys_str = " ".join("/{0}".format(x) for x in keys)
            cmd = 'GetStatus {{ [ [ {0} ] ] get }} Map'.format(keys_str)
        else:
            raise TypeError("keys should be either a string or an iterable")

        sps(self._datum)
        sr(cmd)
        result = spp()

        # Need to restructure the data.
        final_result = restructure_data(result, keys)

        if pandas_output:
            index = (self.get('source') if self.__len__() > 1 else
                     (self.get('source'),))
            if is_literal(keys):
                final_result = {keys: final_result}
            final_result = pandas.DataFrame(final_result, index=index)
        elif output == 'json':
            final_result = to_json(final_result)

        return final_result

    def set(self, params=None, **kwargs):
        """
        Set the parameters of the connections to `params`.

        NB! This is almost the same implementation as SetStatus

        If `kwargs` is given, it has to be names and values of an attribute as keyword argument pairs. The values
        can be single values or list of the same size as the `SynapseCollection`.

        Parameters
        ----------
        params : str or dict or list
            Dictionary of parameters or list of dictionaries of parameters of
            same length as the `SynapseCollection`.
        kwargs : keyword argument pairs
            Named arguments of parameters of the elements in the `SynapseCollection`.

        Raises
        ------
        TypeError
            If input params are of the wrong form.
        KeyError
            If the specified parameter does not exist for the connections.
        """

        # This was added to ensure that the function is a nop (instead of,
        # for instance, raising an exception) when applied to an empty
        # SynapseCollection, or after having done a nest.ResetKernel().
        if self.__len__() == 0 or GetKernelStatus()['network_size'] == 0:
            return

        if (isinstance(params, (list, tuple)) and
                self.__len__() != len(params)):
            raise TypeError(
                "status dict must be a dict, or a list of dicts of length "
                "len(nodes)")

        if kwargs and params is None:
            params = kwargs
        elif kwargs and params:
            raise TypeError("must either provide params or kwargs, but not both.")

        if isinstance(params, dict):
            contains_list = [is_iterable(vals) and not is_iterable(self[0].get(key)) for key, vals in params.items()]

            if any(contains_list):
                temp_param = [{} for _ in range(self.__len__())]

                for key, vals in params.items():
                    if not is_iterable(vals):
                        for temp_dict in temp_param:
                            temp_dict[key] = vals
                    else:
                        for i, temp_dict in enumerate(temp_param):
                            temp_dict[key] = vals[i]
                params = temp_param

        params = broadcast(params, self.__len__(), (dict,), "params")

        sps(self._datum)
        sps(params)

        sr('2 arraystore')
        sr('Transpose { arrayload pop SetStatus } forall')


class Mask(object):
    """
    Class for spatial masks.

    Masks are used when creating connections when nodes have spatial extent. A mask
    describes the area of the pool population that shall be searched to find nodes to
    connect to for any given node in the driver population. Masks are created using
    the :py:func:`.CreateMask` command.
    """

    _datum = None

    # The constructor should not be called by the user
    def __init__(self, datum):
        """Masks must be created using the CreateMask command."""
        if not isinstance(datum, kernel.SLIDatum) or datum.dtype != "masktype":
            raise TypeError("expected mask Datum")
        self._datum = datum

    # Generic binary operation
    def _binop(self, op, other):
        if not isinstance(other, Mask):
            raise NotImplementedError()
        return sli_func(op, self._datum, other._datum)

    def __or__(self, other):
        return self._binop("or", other)

    def __and__(self, other):
        return self._binop("and", other)

    def __sub__(self, other):
        return self._binop("sub", other)

    def Inside(self, point):
        """
        Test if a point is inside a mask.

        Parameters
        ----------
        point : tuple/list of float values
            Coordinate of point

        Returns
        -------
        out : bool
            True if the point is inside the mask, False otherwise
        """
        return sli_func("Inside", point, self._datum)


class Parameter(object):
    """
    Class for parameters

    A parameter may be used as a probability kernel when creating
    connections and nodes or as synaptic parameters (such as weight and delay).
    Parameters are created using the :py:func:`.CreateParameter` command.
    """

    _datum = None

    # The constructor should not be called by the user
    def __init__(self, datum):
        """Parameters must be created using the CreateParameter command."""
        if not isinstance(datum,
                          kernel.SLIDatum) or datum.dtype != "parametertype":
            raise TypeError("expected parameter datum")
        self._datum = datum

    # Generic binary operation
    def _binop(self, op, other, params=None):
        if isinstance(other, (int, float)):
            other = CreateParameter('constant', {'value': float(other)})
        if not isinstance(other, Parameter):
            raise NotImplementedError()

        if params is None:
            return sli_func(op, self._datum, other._datum)
        else:
            return sli_func(op, self._datum, other._datum, params)

    def __add__(self, other):
        return self._binop("add", other)

    def __radd__(self, other):
        return self + other

    def __sub__(self, other):
        return self._binop("sub", other)

    def __rsub__(self, other):
        return self * (-1) + other

    def __neg__(self):
        return self * (-1)

    def __mul__(self, other):
        return self._binop("mul", other)

    def __rmul__(self, other):
        return self * other

    def __div__(self, other):
        return self._binop("div", other)

    def __truediv__(self, other):
        return self._binop("div", other)

    def __pow__(self, exponent):
        return sli_func("pow", self._datum, float(exponent))

    def __lt__(self, other):
        return self._binop("compare", other, {'comparator': 0})

    def __le__(self, other):
        return self._binop("compare", other, {'comparator': 1})

    def __eq__(self, other):
        return self._binop("compare", other, {'comparator': 2})

    def __ne__(self, other):
        return self._binop("compare", other, {'comparator': 3})

    def __ge__(self, other):
        return self._binop("compare", other, {'comparator': 4})

    def __gt__(self, other):
        return self._binop("compare", other, {'comparator': 5})

    def GetValue(self):
        """
        Compute value of parameter.

        Returns
        -------
        out : value
            The value of the parameter

        See also
        --------
        CreateParameter

        Example
        -------
            ::

                import nest

                # normal distribution parameter
                P = nest.CreateParameter('normal', {'mean': 0.0, 'sigma': 1.0})

                # get out value
                P.GetValue()
        """
        return sli_func("GetValue", self._datum)

    def is_spatial(self):
        return sli_func('ParameterIsSpatial', self._datum)

    def apply(self, spatial_nc, positions=None):
        if positions is None:
            return sli_func('Apply', self._datum, spatial_nc)
        else:
            if len(spatial_nc) != 1:
                raise ValueError('The NodeCollection must contain a single node ID only')
            if not isinstance(positions, (list, tuple)):
                raise TypeError('Positions must be a list or tuple of positions')
            for pos in positions:
                if not isinstance(pos, (list, tuple, numpy.ndarray)):
                    raise TypeError('Each position must be a list or tuple')
                if len(pos) != len(positions[0]):
                    raise ValueError('All positions must have the same number of dimensions')
            return sli_func('Apply', self._datum, {'source': spatial_nc, 'targets': positions})


def serializable(data):
    """Make data serializable for JSON.

    Parameters
    ----------
    data : any

    Returns
    -------
    data_serialized : str, int, float, list, dict
        Data can be encoded to JSON
    """

    if isinstance(data, (numpy.ndarray, NodeCollection)):
        return data.tolist()
    if isinstance(data, SynapseCollection):
        # Get full information from SynapseCollection
        return serializable(data.get())
    if isinstance(data, kernel.SLILiteral):
        # Get name of SLILiteral.
        return data.name
    if isinstance(data, (list, tuple)):
        return [serializable(d) for d in data]
    if isinstance(data, dict):
        return dict([(key, serializable(value)) for key, value in data.items()])
    return data


def to_json(data, **kwargs):
    """Serialize data to JSON.

    Parameters
    ----------
    data : any
    kwargs : keyword argument pairs
        Named arguments of parameters for `json.dumps` function.

    Returns
    -------
    data_json : str
        JSON format of the data
    """

    data_serialized = serializable(data)
    data_json = json.dumps(data_serialized, **kwargs)
    return data_json<|MERGE_RESOLUTION|>--- conflicted
+++ resolved
@@ -467,14 +467,10 @@
             super().__setattr__(attr, val)
             return self.spatial
 
-<<<<<<< HEAD
-        # numpy compatibility check
-=======
         # NumPy compatibility check:
         # raises AttributeError to tell NumPy that interfaces other than
         # __array__ are not available (otherwise get_parameters would be
         # queried, KeyError would be raised, and all would crash)
->>>>>>> e2c831e8
         if attr.startswith('__array_'):
             raise AttributeError
 
