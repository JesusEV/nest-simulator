--- conflicted
+++ resolved
@@ -320,7 +320,6 @@
                                                    else [None]})
                             else:
                                 p_dict.update({key: item})
-
                         result = pandas.DataFrame(p_dict,
                                                   index=index)
                     except nest.NESTError:  # It is (probably) a layer
@@ -417,11 +416,6 @@
                                 "or an iterable")
         return result
 
-<<<<<<< HEAD
-        return nest.spp()
-
-=======
->>>>>>> 271badd6
     def set(self, params, val=None):
         """
         NB! This is the same implementation as SetStatus
