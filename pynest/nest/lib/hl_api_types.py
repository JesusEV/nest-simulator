--- conflicted
+++ resolved
@@ -399,37 +399,6 @@
                     if value not in value_list[0].keys():
                         raise KeyError("The value '{}' does not exist at " +
                                        "the given path".format(value))
-<<<<<<< HEAD
-                if len(self) == 1:  # If GIDCollection contains a single node
-                    if pandas_output:
-                        index = [self.get('global_id')]
-                        result = {key: [item]
-                                  if len(item) != 0 else [[]]
-                                  for key, item in value_list[0].items()
-                                  if key in params[-1]}
-                        result = pandas.DataFrame(result,
-                                                  index=index)
-                    else:
-                        result = {'{}'.format(key): value
-                                  for key, value in value_list[0].items()
-                                  if key in params[-1]}
-                else:  # If GIDCollection contains multiple nodes
-                    if pandas_output:
-                        index = self.get('global_id')
-                        result = pandas.DataFrame(
-                            [{key: item
-                              if len(item) != 0 else []
-                              for key, item in d.items()
-                              if key in params[-1]}
-                             for d in value_list],
-                            index=index)
-                    else:
-                        result = tuple([{'{}'.format(key): value
-                                         for key, value in d.items()
-                                         if key in params[-1]}
-                                        for d in value_list])
-
-=======
 
                 if len(self) == 1:
                     result = ({key: result_dict[key]
@@ -446,7 +415,6 @@
                         index = [index]
                         result = {key: [val] for key, val in result.items()}
                     result = pandas.DataFrame(result, index=index)
->>>>>>> 61cdf609
             else:
                 raise TypeError("Final argument should be either a string " +
                                 "or an iterable")
