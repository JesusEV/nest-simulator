--- conflicted
+++ resolved
@@ -183,28 +183,18 @@
 n_out = 10  # number of readout neurons
 
 params_nrn_out = {
-<<<<<<< HEAD
-    "C_m": 1.0,
-    "E_L": 0.0,
-    "eprop_isi_trace_cutoff": 10**2,  # cutoff of integration of eprop trace between spikes
-    "I_e": 0.0,
-    "tau_m": 2.0,
-    "V_m": 0.0,
-=======
     "C_m": 1.0,  # pF, membrane capacitance - takes effect only if neurons get current input (here not the case)
     "E_L": 0.0,  # mV, leak / resting membrane potential
     "eprop_isi_trace_cutoff": 100,  # cutoff of integration of eprop trace between spikes
     "I_e": 0.0,  # pA, external current input
-    "regular_spike_arrival": False,  # If True, input spikes arrive at end of time step, if False at beginning
-    "tau_m": 100.0,  # ms, membrane time constant
+    "tau_m": 2.0,  # ms, membrane time constant
     "V_m": 0.0,  # mV, initial value of the membrane voltage
->>>>>>> 9c0df80d
 }
 
 params_nrn_rec = {
     "beta": 1.0,  # width scaling of the pseudo-derivative
     "C_m": 1.0,
-    "c_reg": 2.0 / duration["sequence"],  # firing rate regularization scaling
+    "c_reg": 2.0 / duration["sequence"] * duration["learning_window"],  # firing rate regularization scaling
     "E_L": 0.0,
     "eprop_isi_trace_cutoff": 100,
     "f_target": 10.0,  # spikes/s, target firing rate for firing rate regularization
@@ -213,27 +203,12 @@
     "regular_spike_arrival": True,
     "surrogate_gradient_function": "piecewise_linear",  # surrogate gradient / pseudo-derivative function
     "t_ref": 0.0,  # ms, duration of refractory period
-<<<<<<< HEAD
-    "tau_m": 20.0,  # ms, membrane time constant
-    "V_m": 0.0,  # mV, initial value of the membrane voltage
-    "V_th": 0.5,  # mV, spike threshold membrane voltage
-    "V_reset": -0.5,  # mV, reset membrane voltage
-    "kappa": 0.71,  # low-pass filter of the eligibility trace
-}
-
-if model_nrn_rec == "eprop_iaf":
-    del params_nrn_rec["V_reset"]
-    params_nrn_rec["c_reg"] = 2.0 / duration["sequence"] * duration["learning_window"]
-    params_nrn_rec["V_th"] = 0.6  # mV, spike threshold membrane voltage
-
-=======
-    "tau_m": 30.0,
+    "tau_m": 20.0,
     "V_m": 0.0,
     "V_th": 0.6,  # mV, spike threshold membrane voltage
-    "kappa": 0.99,  # low-pass filter of the eligibility trace
-}
-
->>>>>>> 9c0df80d
+    "kappa": 0.71,  # low-pass filter of the eligibility trace
+}
+
 ####################
 
 # Intermediate parrot neurons required between input spike generators and recurrent neurons,
