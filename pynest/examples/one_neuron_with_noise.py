--- conflicted
+++ resolved
@@ -52,23 +52,15 @@
 neuron = nest.Create("iaf_psc_alpha")
 noise = nest.Create("poisson_generator", 2)
 voltmeter = nest.Create("voltmeter")
-<<<<<<< HEAD
-=======
 
 ###############################################################################
-# Third, the voltmeter and the Poisson generator are configured using
-# `SetStatus()`, which expects a list of node handles and a list of parameter
-# dictionaries. Note that we do not need to set parameters for the neuron,
-# since it has satisfactory defaults.
-# We set each Poisson generator to 8 000 Hz and 15 000 Hz, respectively.
-# For the voltmeter, we want to record the global id of the observed nodes and
-# set the `withgid` flag of the voltmeter to ``True``.
-# We also set its property `withtime` so it will also record the points
-# in time at which it samples the membrane voltage.
+# Third, the Poisson generator is configured using `SetStatus()`, which expects
+# a list of node handles and a list of parameter dictionaries. We set each
+# Poisson generator to 8,000 Hz and 15,000 Hz, respectively. Note that we do
+# not need to set parameters for the neuron and the voltmeter, since they have
+# satisfactory defaults.
 
 nest.SetStatus(noise, [{"rate": 80000.0}, {"rate": 15000.0}])
-nest.SetStatus(voltmeter, {"withgid": True, "withtime": True})
->>>>>>> e1198a00
 
 ###############################################################################
 # Fourth, the neuron is connected to the Poisson generator and to the
