#
# detailed syntax defined in
# https://docs.github.com/en/actions/learn-github-actions/workflow-syntax-for-github-actions
#
name: "Test suite"

on: [push, pull_request]

jobs:
  clang-format:
    runs-on: "ubuntu-20.04"
    env:
      CLANG_REQUIRE_VERSION: 13
      CLANG_FORMAT_FILE: ".clang-format"
    steps:
      - name: "Checkout repository content"
        uses: actions/checkout@v2
        with:
          fetch-depth: 0

      - name: "Install Linux system dependencies"
        run: |
          python -m pip install --force-reinstall clang-format==${{ env.CLANG_REQUIRE_VERSION }}
          clang-format --version

      - name: "Run clang-format..."
        run: |
          files=$(find . \( -iname "*.h" -o -iname "*.c" -o -iname "*.cc" -o -iname "*.cpp" \) -not -path "./thirdparty/*")
          diff -u <(cat ${files}) <(clang-format ${files})

  cppcheck:
    runs-on: "ubuntu-20.04"
    steps:
      - name: "Checkout repository content"
        uses: actions/checkout@v2
        with:
          fetch-depth: 0

      - name: "Install Linux system dependencies"
        run: |
          sudo apt-get update
          sudo apt-get install cppcheck

      - name: "Run cppcheck..."
        run: |
          cppcheck --enable=all --language=c++ --std=c++11 -i sli/ --suppressions-list=.cppcheck_suppressions ./

  rstcheck:
    runs-on: "ubuntu-20.04"
    steps:
      - name: "Checkout repository content"
        uses: actions/checkout@v2
        with:
          fetch-depth: 0

      - name: "Set up Python 3.x"
        uses: actions/setup-python@v2
        with:
          python-version: 3.9

      - name: "Install dependencies"
        run: |
          pip install rstcheck

      - name: "Run rstcheck..."
        run: |
          rstcheck -r doc/

  vale-action:
    runs-on: "ubuntu-20.04"
    steps:
      - name: "Checkout repository content"
        uses: actions/checkout@v3
        with:
          fetch-depth: 0

      - name: "Vale documentation linting"
        uses: errata-ai/vale-action@v1.5.0
        # 1.0.1
        #with:
        #  config: https://raw.githubusercontent.com/terhorstd/nest-simulator/separated-checks-vale/.vale.ini
        env:
          # Required, set by GitHub actions automatically:
          # https://docs.github.com/en/actions/security-guides/automatic-token-authentication#about-the-github_token-secret
          GITHUB_TOKEN: ${{ secrets.GITHUB_TOKEN }}

  vale:
    runs-on: "ubuntu-20.04"
    steps:
      - name: "Checkout repository content"
        uses: actions/checkout@v2
        with:
          fetch-depth: 0

      - name: "Set up Python 3.x"
        uses: actions/setup-python@v3
        with:
          python-version: 3.9

      - name: "Install dependencies"
        run: |
          sudo apt install python3-docutils
          wget --progress=dot:mega 'https://github.com/errata-ai/vale/releases/download/v2.15.2/vale_2.15.2_Linux_64-bit.tar.gz'
          echo '7528175c995818bcb88b07574dd2e17c1aad13f5676880f43927bb8f673095aa  vale_2.15.2_Linux_64-bit.tar.gz' | sha256sum -c
          tar -xzf 'vale_2.15.2_Linux_64-bit.tar.gz'

      - name: "Run vale..."
        run: |
          echo "Starting vale..."
          ./vale -v
          ./vale doc

<<<<<<< HEAD
  lychee:
=======
  copyright_headers:
>>>>>>> 1fbe2c0c
    runs-on: "ubuntu-20.04"
    steps:
      - name: "Checkout repository content"
        uses: actions/checkout@v2
        with:
          fetch-depth: 0

<<<<<<< HEAD
      - name: "Install dependencies"
        run: |
          #sudo apt install python3-docutils
          wget --progress=dot:mega 'https://github.com/lycheeverse/lychee/releases/download/v0.8.2/lychee-v0.8.2-x86_64-unknown-linux-gnu.tar.gz'
          echo '12c27c9b6d551aea9178080d27de75ed26125b130722153399259432f723e606  lychee-v0.8.2-x86_64-unknown-linux-gnu.tar.gz' | sha256sum -c
          tar -xzf 'lychee-v0.8.2-x86_64-unknown-linux-gnu.tar.gz'

      - name: "Run lychee..."
        run: "./lychee build_support/ debian/ doc/{*.txt,*.md,devdoc,userdoc} examples/ lib* models/ nest* pynest/ testsuite/ *.md"
        # TODO: doc/auto_examples and doc/models need to be added here, but exists only after a `make html`
        env:
          # Required, set by GitHub actions automatically:
          # https://docs.github.com/en/actions/security-guides/automatic-token-authentication#about-the-github_token-secret
          # to overcome rate limiting
          GITHUB_TOKEN: ${{ secrets.GITHUB_TOKEN }}
=======
      - name: "Set up Python 3.x"
        uses: actions/setup-python@v2
        with:
          python-version: 3.9

      - name: "Install dependencies"
        run: |
          pip install pydocstyle

      - name: "Check copyright headers..."
        run: |
          python build_support/check_copyright_headers.py

  unused_names:
    runs-on: "ubuntu-20.04"
    steps:
      - name: "Checkout repository content"
        uses: actions/checkout@v2
        with:
          fetch-depth: 0

      - name: "Set up Python 3.x"
        uses: actions/setup-python@v2
        with:
          python-version: 3.9

      - name: "Install dependencies"
        run: |
          pip install pydocstyle

      - name: "Check for unused nest::names..."
        run: |
          python build_support/check_unused_names.py

  forbidden_types:
    runs-on: "ubuntu-20.04"
    steps:
      - name: "Checkout repository content"
        uses: actions/checkout@v2
        with:
          fetch-depth: 0

      - name: "Check for forbidden types..."
        run: |
          ./build_support/check_forbidden_types.sh
>>>>>>> 1fbe2c0c

  pydocstyle:
    runs-on: "ubuntu-20.04"
    steps:
      - name: "Checkout repository content"
        uses: actions/checkout@v2
        with:
          fetch-depth: 0

      - name: "Set up Python 3.x"
        uses: actions/setup-python@v2
        with:
          python-version: 3.9

      - name: "Install dependencies"
        run: |
          pip install pydocstyle

      - name: "Run pydocstyle..."
        run: |
          pydocstyle pynest/

  mypy:
    runs-on: "ubuntu-20.04"
    #needs: [pydocstyle, pycodestyle, pylint, flake8]
    steps:
      - name: "Checkout repository content"
        uses: actions/checkout@v2
        with:
          fetch-depth: 0

      - name: "Set up Python 3.x"
        uses: actions/setup-python@v2
        with:
          python-version: 3.9

      - name: "Install Linux system dependencies"
        run: |
          pip install mypy matplotlib numpy scipy data-science-types

      - name: "Run mypy..."
        run: |
          mypy pynest/

  pytest-linux:
    runs-on: "ubuntu-20.04"
    needs: [build_linux]
    strategy:
      fail-fast: true
      matrix:
        os: ["ubuntu-20.04"]
        cpp_compiler: ["gcc"]
        NEST_BUILD_TYPE: ["FULL"]
    steps:
      - name: "Checkout repository content"
        uses: actions/checkout@v2
        with:
          fetch-depth: 0

      - name: Download last build...
        uses: actions/download-artifact@v3
        with:
          name: "${{ matrix.NEST_BUILD_TYPE }}-build-${{ matrix.os }}-${{ matrix.cpp_compiler }}"

      - name: "Set up Python 3.x"
        uses: actions/setup-python@v2
        with:
          python-version: 3.9

      - name: "Install dependencies"
        run: |
          pip install pytest pytest-cov pytest-doctestplus

      - name: "Run pytest..."
        run: |
          pytest pynest/

  pytest-mac:
    runs-on: "macos-latest"
    needs: [build_macos]
    steps:
      - name: "Checkout repository content"
        uses: actions/checkout@v2
        with:
          fetch-depth: 0

      - name: "Set up Python 3.x"
        uses: actions/setup-python@v2
        with:
          python-version: 3.9

      - name: "Install dependencies"
        run: |
          pip install pytest pytest-cov pytest-doctestplus

      - name: "Run pytest..."
        run: |
          pytest pynest/

  pylint:
    runs-on: "ubuntu-20.04"
    steps:
      - name: "Checkout repository content"
        uses: actions/checkout@v2
        with:
          fetch-depth: 0

      - name: "Set up Python 3.x"
        uses: actions/setup-python@v2
        with:
          python-version: 3.9

      - name: "Install Linux system dependencies"
        run: |
          pip install pylint

      - name: "Run pylint..."
        run: |
          pylint --jobs=$(nproc) pynest/ testsuite/pytests/*.py testsuite/regressiontests/*.py

  flake8:
    runs-on: "ubuntu-20.04"
    steps:
      - name: "Checkout repository content"
        uses: actions/checkout@v2
        with:
          fetch-depth: 0

      - name: "Set up Python 3.x"
        uses: actions/setup-python@v2
        with:
          python-version: 3.9

      - name: "Install dependencies"
        run: |
          pip install flake8

      - name: "Run flake8..."
        # Run flake8 on the entire repository
        run: |
          flake8 .

  sphinx-rtd:
    # as close as possible to the Readthedocs setup (system install cmake, pip install -r doc/requirements.txt)
    runs-on: "ubuntu-20.04"
    #if: ${{ always() }}
    needs: [pydocstyle, rstcheck, vale]
    steps:
      - name: "Checkout repository content"
        uses: actions/checkout@v2
        with:
          fetch-depth: 0

      - name: "Set up Python 3.x"
        uses: actions/setup-python@v2
        with:
          python-version: 3.9

      - name: "Install dependencies"
        run: |
          pip install -r doc/requirements.txt

      - name: "Test-build documentation"
        run: |
          mkdir -pv build
          cd build
          cmake -DCMAKE_INSTALL_PREFIX=../install ..
          make html |& tee sphinx-output.log

      - name: Upload artifacts
        uses: actions/upload-artifact@v3
        with:
          path: |
            build/sphinx-output.log
            build/userdoc/html/

  sphinx-conda:
    # as close as possible to the suggested user docs build in the documentation
    runs-on: "ubuntu-20.04"
    if: ${{ always() }}
    needs: [pydocstyle]
    steps:
      - name: "Checkout repository content"
        uses: actions/checkout@v2
        with:
          fetch-depth: 0

      - name: Install Conda
        uses: conda-incubator/setup-miniconda@v2
        with:
          auto-update-conda: true
          python-version: "3.7"

      - name: Install conda dependencies
        shell: bash -l {0}
        run: |
          conda info
          conda env create -p conda

      - name: "Test-build documentation"
        shell: bash -l {0}
        run: |
          conda activate conda/
          mkdir -pv build
          cd build
          cmake -DCMAKE_INSTALL_PREFIX=../install ..
          make html |& tee sphinx-output.log

      - name: Upload artifacts
        uses: actions/upload-artifact@v3
        with:
          path: |
            build/sphinx-output.log
            build/userdoc/html/

  static_checks:
    if: false
    env:
      xNEST_BUILD_TYPE: "STATIC_CODE_ANALYSIS"
    runs-on: "ubuntu-20.04"
    steps:
      - name: "Checkout repository content"
        uses: actions/checkout@v2
        with:
          fetch-depth: 0

      - name: "Set up Python 3.x"
        uses: actions/setup-python@v2
        with:
          python-version: 3.9

      - name: "Restore apt cache"
        uses: actions/cache@v2
        env:
          cache-name: "apt-cache"
        with:
          path: |
            !/var/cache/apt/archives/lock
            !/var/cache/apt/archives/partial
            /var/cache/apt
          key: ${{ runner.os }}-system-${{ env.cache-name }}-${{ hashFiles('**/environment.yml') }}
          restore-keys: |
            ${{ runner.os }}-system-${{ env.cache-name }}-
            ${{ runner.os }}-system-

      - name: "Install Linux system dependencies"
        run: |
          sudo apt-get update
          # https://github.com/actions/virtual-environments/blob/main/images/linux/Ubuntu2004-README.md
          sudo apt-get install libltdl-dev libreadline6-dev libncurses5-dev libgsl0-dev python3-all-dev jq libpcre3 libpcre3-dev libboost-all-dev
          sudo apt-get install openmpi-bin libopenmpi-dev libgsl0-dev tcl8.6 tcl8.6-dev tk8.6-dev
          sudo apt-get install libboost-filesystem-dev libboost-regex-dev libboost-wave-dev libboost-python-dev libboost-program-options-dev libboost-test-dev
          sudo apt-get install vera++
          sudo ldconfig
          g++ --version

      - name: "Restore pip cache"
        env:
          cache-name: "pip-cache"
        uses: actions/cache@v2
        with:
          path: |
            /opt/hostedtoolcache/Python/**/site-packages/*
            $HOME/.cache/pip
          key: ${{ runner.os }}-python-${{ env.cache-name }}-${{ hashFiles('**/requirements.txt') }}
          restore-keys: |
            ${{ runner.os }}-python-${{ env.cache-name }}-
            ${{ runner.os }}-python-

      - name: "Install Python dependencies"
        run: |
          python -m pip install --upgrade pip setuptools
          # --force-reinstall required to ensure executable is linked from bin dir in PATH
          python -m pip install --force-reinstall clang-format==13.0
          python -c "import setuptools; print('package location:', setuptools.__file__)"
          python -m pip install --force-reinstall --upgrade scipy numpy pytest pytest-timeout pytest-xdist mpi4py cython matplotlib terminaltables pandoc pandas 'junitparser>=2'
          test \! -e "=2"   # assert junitparser is correctly quoted and '>' is not interpreted as shell redirect
          python -c "import pytest; print('package location:', pytest.__file__)"
          pip list

      - name: "Find changed files"
        run: |
          echo "CHANGED_FILES<<EOF" >> $GITHUB_ENV
          echo "$(git diff --name-only ${{ github.event.pull_request.base.sha }}..${{ github.event.after }})" >> $GITHUB_ENV
          echo 'EOF' >> $GITHUB_ENV
          echo "GITHUB_ENV = $GITHUB_ENV"
          cat $GITHUB_ENV

      - name: "Static Code Analysis"
        run: build_support/ci_build.sh
        env:
          xNEST_BUILD_TYPE: 'STATIC_CODE_ANALYSIS'
          CHANGED_FILES: ${{ env.CHANGED_FILES }}

  build_linux:
    if: ${{ always() && !contains(github.event.head_commit.message, 'ci skip') }}
    runs-on: ${{ matrix.os }}
    needs: [clang-format, cppcheck, mypy, copyright_headers, unused_names, forbidden_types, pylint, flake8]
    env:
      CXX_FLAGS: "-pedantic -Wextra -Woverloaded-virtual -Wno-unknown-pragmas"
    strategy:
      fail-fast: false
      matrix:
        os: ["ubuntu-20.04"]
        cpp_compiler: ["gcc", "clang"]

        # NEST Config matrix
        openmp: ["ON", "OFF"]
        mpi: ["ON", "OFF"]
        python: ["ON"]        # , "OFF"]
        music: ["OFF"]        # , "ON"]
        gsl: ["ON"]           # , "OFF"]
        ltdl: ["ON"]          # , "OFF"]
        readline: ["ON"]      # , "OFF"]
        boost: ["ON"]         # , "OFF"]
        sionlib: ["ON"]       # , "OFF"]
        libneurosim: ["ON"]   # , "OFF"]
        optimize: ["ON"]
        warning: ["ON"]
        userdoc: ["OFF"]

    steps:
      - name: "Checkout repository content"
        uses: actions/checkout@v2
        with:
          fetch-depth: 0

      - name: "Set up Python 3.x"
        uses: actions/setup-python@v2
        with:
          python-version: 3.9

      - name: "Restore apt cache"
        uses: actions/cache@v2
        env:
          cache-name: "apt-cache"
        with:
          path: |
            !/var/cache/apt/archives/lock
            !/var/cache/apt/archives/partial
            /var/cache/apt
          key: ${{ runner.os }}-system-${{ env.cache-name }}-${{ hashFiles('**/environment.yml') }}
          restore-keys: |
            ${{ runner.os }}-system-${{ env.cache-name }}-
            ${{ runner.os }}-system-

      - name: "Install Linux system dependencies"
        run: |
          sudo apt-get update
          # https://github.com/actions/virtual-environments/blob/main/images/linux/Ubuntu2004-README.md
          sudo apt-get install ccache
          sudo apt-get install libltdl-dev libreadline6-dev libncurses5-dev libgsl0-dev python3-all-dev jq libpcre3 libpcre3-dev libboost-all-dev
          sudo apt-get install openmpi-bin libopenmpi-dev libgsl0-dev tcl8.6 tcl8.6-dev tk8.6-dev
          sudo apt-get install libboost-filesystem-dev libboost-regex-dev libboost-wave-dev libboost-python-dev libboost-program-options-dev libboost-test-dev
          sudo ldconfig

      - name: "Restore ccache"
        # Using CCache to re-use compiled objects from prior runs that have the same
        # source (hashed), compiler (mtime+size) and compile flags.
        env:
          cache-name: "ccache"
        uses: actions/cache@v2
        with:
          path: |
            $HOME/.ccache
            .ccache
            /home/runner/.ccache
          key: ${{ runner.os }}-${{ env.cache-name }}-${{ matrix.cpp_compiler }}-${{ matrix.NEST_BUILD_TYPE }}
          restore-keys: |
            ${{ runner.os }}-${{ env.cache-name }}-${{ matrix.cpp_compiler }}-${{ matrix.NEST_BUILD_TYPE }}
            ${{ runner.os }}-${{ env.cache-name }}-${{ matrix.cpp_compiler }}
            ${{ runner.os }}-${{ env.cache-name }}
            ${{ runner.os }}

      - name: "Restore pip cache"
        env:
          cache-name: "pip-cache"
        uses: actions/cache@v2
        with:
          path: |
            /opt/hostedtoolcache/Python/**/site-packages/*
            $HOME/.cache/pip
          key: ${{ runner.os }}-python-${{ env.cache-name }}-${{ hashFiles('**/requirements.txt') }}
          restore-keys: |
            ${{ runner.os }}-python-${{ env.cache-name }}-
            ${{ runner.os }}-python-

      - name: "Install Python dependencies"
        run: |
          python -m pip install --upgrade pip setuptools
          python -c "import setuptools; print('package location:', setuptools.__file__)"
          python -m pip install --force-reinstall --upgrade scipy 'junitparser>=2' numpy pytest pytest-timeout pytest-xdist mpi4py cython matplotlib terminaltables pandoc pandas
          test \! -e "=2"   # assert junitparser is correctly quoted and '>' is not interpreted as shell redirect
          python -c "import pytest; print('package location:', pytest.__file__)"
          pip list

      - name: Install MUSIC
        if: "${{ matrix.music }} == 'ON'"
        run: |
          chmod +x build_support/install_music.sh
          ./build_support/install_music.sh

      - name: Install SIONlib
        if: "${{ matrix.sionlib }} == 'ON'"
        run: |
          chmod +x build_support/install_sionlib.sh
          ./build_support/install_sionlib.sh

      - name: Install LibNeurosim – WARNING WARNING NO PROPER PYTHON INSTALL!
        if: "${{ matrix.libneurosim }} == 'ON'"
        run: |
          chmod +x build_support/install_csa-libneurosim.sh
          PYLIB_DIR="$(python3 -c "import sysconfig; print(sysconfig.get_path('include'))" | sed 's/include/lib/')"
          ./build_support/install_csa-libneurosim.sh $PYLIB_DIR

      - name: "Build NEST"
        run: |
          ccache -p
          ccache -s
          ccache -z

          # BEGIN formerly ./build_support/ci_build.sh 2>&1 | tee ci_build.sh.log
          env
          if [ "$xNEST_BUILD_COMPILER" = "CLANG" ]; then
              export CC=clang-11
              export CXX=clang++-11
          fi
          export CXX_FLAGS="-pedantic -Wextra -Wno-unknown-pragmas -D_GLIBCXX_ASSERTIONS"

          #export CXX_FLAGS="-pedantic -Wextra -D_GLIBCXX_ASSERTIONS"  # if "OPENMP_ONLY"

          # Do not use -pedantic because it triggers warnings from pynestkernel
          # that are difficult to filter automatically when parsing the log. 
          # See also https://github.com/cython/cython/pull/4687.
          #export CXX_FLAGS="-Wextra -Wno-unknown-pragmas -D_GLIBCXX_ASSERTIONS"  # if "FULL_MACOS"

          # initialize matplotlib backend
          mkdir -p $HOME/.matplotlib
          echo "backend : svg" > $HOME/.matplotlib/matplotlibrc

          echo
          echo "+ + + + + + + + + + + + + + + + + + + + + + + + + + + + + + + + + + + + + + + +"
          echo "+               C O N F I G U R E   N E S T   B U I L D                       +"
          echo "+ + + + + + + + + + + + + + + + + + + + + + + + + + + + + + + + + + + + + + + +"
          echo "MSGBLD0232: Setting configuration variables."

          NEST_VPATH="build"
          NEST_RESULT="result"
          mkdir -p "$NEST_VPATH/reports" "$NEST_RESULT"

          if "${{ matrix.music }}" == "ON" ; then
            CONFIGURE_MUSIC="-Dwith-music=$HOME/.cache/music.install"
          else
            CONFIGURE_MUSIC="-Dwith-music=${{ matrix.music }}"
          fi

          if "${{ matrix.sionlib }}" == "ON" ; then
            CONFIGURE_SIONLIB="-Dwith-sionlib=$HOME/.cache/sionlib.install"
          else
            CONFIGURE_SIONLIB="-Dwith-sionlib=${{ matrix.sionlib }}"
          fi

          if "${{ matrix.libneurosim }} == "ON" ; then
            CONFIGURE_LIBNEUROSIM="-Dwith-libneurosim=$HOME/.cache/libneurosim.install"
          else
            CONFIGURE_LIBNEUROSIM="-Dwith-libneurosim=${{ matrix.libneurosim }}"
          fi

          echo "MSGBLD0235: Running CMake."
          cd "$NEST_VPATH"
          cmake \
              -DCMAKE_INSTALL_PREFIX="$NEST_RESULT" \
              -DCMAKE_CXX_FLAGS="$CXX_FLAGS" \
              -Dwith-optimize=${{ matrix.optimize }} \
              -Dwith-warning=${{ matrix.warning }} \
              -Dwith-boost=${{ matrix.boost }} \
              -Dwith-openmp=${{ matrix.openmp }} \
              -Dwith-mpi=${{ matrix.mpi }} \
              -Dwith-python=${{ matrix.python }} \
              $CONFIGURE_MUSIC \
              -Dwith-gsl=${{ matrix.gsl }} \
              -Dwith-ltdl=${{ matrix.ltdl }} \
              -Dwith-readline=${{ matrix.readline }} \
              -Dwith-sionlib=${{ matrix.sionlib }} \
              -Dwith-libneurosim=${{ matrix.libneurosim }} \
              ..

          echo "MSGBLD0240: CMake configure completed."
          echo
          echo "+ + + + + + + + + + + + + + + + + + + + + + + + + + + + + + + + + + + + + + + +"
          echo "+               B U I L D   N E S T                                           +"
          echo "+ + + + + + + + + + + + + + + + + + + + + + + + + + + + + + + + + + + + + + + +"
          echo "MSGBLD0250: Running Make."
          make VERBOSE=1
          echo "MSGBLD0260: Make completed."
          echo
          echo "+ + + + + + + + + + + + + + + + + + + + + + + + + + + + + + + + + + + + + + + +"
          echo "+               I N S T A L L   N E S T                                       +"
          echo "+ + + + + + + + + + + + + + + + + + + + + + + + + + + + + + + + + + + + + + + +"
          echo "MSGBLD0270: Running make install."
          make install
          echo "MSGBLD0280: Make install completed."
          echo
          echo "+ + + + + + + + + + + + + + + + + + + + + + + + + + + + + + + + + + + + + + + +"
          echo "+               R U N   N E S T   T E S T S U I T E                           +"
          echo "+ + + + + + + + + + + + + + + + + + + + + + + + + + + + + + + + + + + + + + + +"
          echo "MSGBLD0290: Running make installcheck."
          make VERBOSE=1 installcheck
          echo "MSGBLD0300: Make installcheck completed."
          echo "MSGBLD0340: Build completed."

          # END formerly ./build_support/ci_build.sh 2>&1 | tee ci_build.sh.log
          #
          #python build_support/parse_build_log.py ci_build.sh.log ${{ github.workspace }}
          ccache -s   # show ccache statistics
        env:
          CMAKE_C_COMPILER_LAUNCHER: ccache
          CMAKE_CXX_COMPILER_LAUNCHER: ccache

      - name: "Upload install and test results"
        uses: actions/upload-artifact@v3
        if: always()
        with:
          name: "${{ matrix.NEST_BUILD_TYPE }}-build-logs-${{ matrix.os }}-${{ matrix.cpp_compiler }}"
          path: |
            ci_build.sh.log
            install_manifest.txt
            **.log
            build/reports/**

      - name: "Upload binary artifacts"
        uses: actions/upload-artifact@v3
        if: '${{ matrix.NEST_BUILD_TYPE }} == "FULL"'
        with:
          name: "${{ matrix.NEST_BUILD_TYPE }}-build-${{ matrix.os }}-${{ matrix.cpp_compiler }}"
          path: |
            build/**
            result/**

  build_linux_oldscript:
    if: ${{ always() && !contains(github.event.head_commit.message, 'ci skip') }}
    runs-on: ${{ matrix.os }}
    needs: [clang-format, cppcheck, mypy, copyright_headers, unused_names, forbidden_types, pylint, flake8]
    env:
      CXX_FLAGS: "-pedantic -Wextra -Woverloaded-virtual -Wno-unknown-pragmas"
    strategy:
      fail-fast: false
      matrix:
        os: ["ubuntu-20.04"]
        cpp_compiler: ["gcc", "clang"]
        NEST_BUILD_TYPE: ["MINIMAL", "MPI_ONLY", "OPENMP_ONLY", "FULL"]
        exclude:
          - NEST_BUILD_TYPE: "MINIMAL"
            cpp_compiler: "clang"
            os: "ubuntu-20.04"
          - NEST_BUILD_TYPE: "MPI_ONLY"
            cpp_compiler: "clang"
            os: "ubuntu-20.04"
          - NEST_BUILD_TYPE: "OPENMP_ONLY"
            cpp_compiler: "clang"
            os: "ubuntu-20.04"
          - NEST_BUILD_TYPE: "FULL"
            cpp_compiler: "clang"
            os: "ubuntu-20.04"
    steps:
      - name: "Checkout repository content"
        uses: actions/checkout@v2
        with:
          fetch-depth: 0

      - name: "Find changed files"
        run: |
          echo "CHANGED_FILES<<EOF" >>$GITHUB_ENV
          echo "$(git diff --name-only ${{ github.event.before }}..${{ github.event.after }})" >>$GITHUB_ENV
          echo 'EOF' >>$GITHUB_ENV

      - name: "Set up Python 3.x"
        uses: actions/setup-python@v2
        with:
          python-version: 3.9

      - name: "Restore apt cache"
        uses: actions/cache@v2
        env:
          cache-name: "apt-cache"
        with:
          path: |
            !/var/cache/apt/archives/lock
            !/var/cache/apt/archives/partial
            /var/cache/apt
          key: ${{ runner.os }}-system-${{ env.cache-name }}-${{ hashFiles('**/environment.yml') }}
          restore-keys: |
            ${{ runner.os }}-system-${{ env.cache-name }}-
            ${{ runner.os }}-system-

      - name: "Install Linux system dependencies"
        run: |
          sudo apt-get update
          # https://github.com/actions/virtual-environments/blob/main/images/linux/Ubuntu2004-README.md
          sudo apt-get install ccache
          sudo apt-get install libltdl-dev libreadline6-dev libncurses5-dev libgsl0-dev python3-all-dev jq libpcre3 libpcre3-dev libboost-all-dev
          sudo apt-get install openmpi-bin libopenmpi-dev libgsl0-dev tcl8.6 tcl8.6-dev tk8.6-dev
          sudo apt-get install libboost-filesystem-dev libboost-regex-dev libboost-wave-dev libboost-python-dev libboost-program-options-dev libboost-test-dev
          sudo ldconfig
          g++ --version

      - name: "Restore ccache"
        # Using CCache to re-use compiled objects from prior runs that have the same
        # source (hashed), compiler (mtime+size) and compile flags.
        env:
          cache-name: "ccache"
        uses: actions/cache@v2
        with:
          path: |
            $HOME/.ccache
            .ccache
            /home/runner/.ccache
          key: ${{ runner.os }}-${{ env.cache-name }}-${{ matrix.NEST_BUILD_TYPE }}
          restore-keys: |
            ${{ runner.os }}-${{ env.cache-name }}-${{ matrix.NEST_BUILD_TYPE }}
            ${{ runner.os }}-${{ env.cache-name }}
            ${{ runner.os }}

      - name: "Restore pip cache"
        env:
          cache-name: "pip-cache"
        uses: actions/cache@v2
        with:
          path: |
            /opt/hostedtoolcache/Python/**/site-packages/*
            $HOME/.cache/pip
          key: ${{ runner.os }}-python-${{ env.cache-name }}-${{ hashFiles('**/requirements.txt') }}
          restore-keys: |
            ${{ runner.os }}-python-${{ env.cache-name }}-
            ${{ runner.os }}-python-

      - name: "Install Python dependencies"
        run: |
          python -m pip install --upgrade pip setuptools
          python -c "import setuptools; print('package location:', setuptools.__file__)"
          python -m pip install --force-reinstall --upgrade scipy 'junitparser>=2' numpy pytest pytest-timeout pytest-xdist mpi4py cython matplotlib terminaltables pandoc pandas
          test \! -e "=2"   # assert junitparser is correctly quoted and '>' is not interpreted as shell redirect
          python -c "import pytest; print('package location:', pytest.__file__)"
          pip list

      - name: "Build NEST"
        run: |
          ccache -p
          ccache -s
          ccache -z
          ./build_support/ci_build.sh 2>&1 | tee ci_build.sh.log
          python build_support/parse_build_log.py ci_build.sh.log ${{ github.workspace }}
          ccache -s
        env:
          xNEST_BUILD_TYPE: ${{ matrix.NEST_BUILD_TYPE }}
          CMAKE_C_COMPILER_LAUNCHER: ccache
          CMAKE_CXX_COMPILER_LAUNCHER: ccache
          CHANGED_FILES: ${{ env.CHANGED_FILES }}
          #get changed files: https://github.com/marketplace/actions/get-changed-files

      - name: "Upload install and test results"
        uses: actions/upload-artifact@v3
        if: always()
        with:
          name: "${{ matrix.NEST_BUILD_TYPE }}-build-logs-${{ matrix.os }}-${{ matrix.cpp_compiler }}"
          path: |
            ci_build.sh.log
            install_manifest.txt
            **.log
            build/reports/**

      - name: "Upload binary artifacts"
        uses: actions/upload-artifact@v3
        if: '${{ matrix.NEST_BUILD_TYPE }} == "FULL"'
        with:
          name: "${{ matrix.NEST_BUILD_TYPE }}-build-${{ matrix.os }}-${{ matrix.cpp_compiler }}"
          path: |
            build/**
            result/**

  build_macos:
    if: ${{ !contains(github.event.head_commit.message, 'ci skip') }}
    runs-on: ${{ matrix.os }}
    needs: [clang-format, cppcheck, mypy, copyright_headers, unused_names, forbidden_types, build_linux]
    env:
      CXX_FLAGS: "-pedantic -Wextra -Woverloaded-virtual -Wno-unknown-pragmas"
    strategy:
      fail-fast: false
      matrix:
        os: [macos-latest]
        cpp_compiler: ["clang"]
        NEST_BUILD_TYPE: ["FULL_MACOS"]
    steps:
      - name: "Checkout repository content"
        uses: actions/checkout@v2
        with:
          fetch-depth: 0

      - name: "Find changed files"
        run: |
          echo "CHANGED_FILES<<EOF" >>$GITHUB_ENV
          echo "$(git diff --name-only ${{ github.event.before }}..${{ github.event.after }})" >>$GITHUB_ENV
          echo 'EOF' >>$GITHUB_ENV

      - name: "Set up Python 3.x"
        uses: actions/setup-python@v2
        with:
          python-version: 3.9

      - name: "Install MacOS system dependencies"
        run: |
          brew install coreutils gsl open-mpi libomp automake autoconf libtool boost
          brew info python

      - name: "Restore pip cache"
        env:
          cache-name: "pip-cache"
        uses: actions/cache@v2
        with:
          path: |
            /opt/hostedtoolcache/Python/**/site-packages/*
            $HOME/.cache/pip
          key: ${{ runner.os }}-python-${{ env.cache-name }}-${{ hashFiles('**/requirements.txt') }}
          restore-keys: |
            ${{ runner.os }}-python-${{ env.cache-name }}-
            ${{ runner.os }}-python-

      - name: "Install Python dependencies"
        run: |
          python -m pip install --upgrade pip setuptools
          python -c "import setuptools; print('package location:', setuptools.__file__)"
          python -m pip install --force-reinstall --upgrade scipy 'junitparser>=2' numpy pytest pytest-timeout pytest-xdist mpi4py cython matplotlib terminaltables pandoc pandas
          test \! -e "=2"   # assert junitparser is correctly quoted and '>' is not interpreted as shell redirect
          python -c "import pytest; print('package location:', pytest.__file__)"
          pip list

      - name: "Build NEST"
        run: |
          ./build_support/ci_build.sh 2>&1 | tee ci_build.sh.log
          python build_support/parse_build_log.py ci_build.sh.log ${{ github.workspace }}
        env:
          xNEST_BUILD_TYPE: ${{ matrix.NEST_BUILD_TYPE }}
          CHANGED_FILES: ${{ env.CHANGED_FILES }}
          #get changed files: https://github.com/marketplace/actions/get-changed-files

      - name: "Upload install and test results"
        uses: actions/upload-artifact@v3
        if: ${{ always() }}
        with:
          name: "${{ matrix.NEST_BUILD_TYPE }}-build-logs-${{ matrix.os }}-${{ matrix.cpp_compiler }}"
          path: |
            ci_build.sh.log
            install_manifest.txt
            **.log
            build/reports/**

      - name: "Upload binary artifacts"
        uses: actions/upload-artifact@v3
        #if: '${{ matrix.NEST_BUILD_TYPE }} == "FULL"'
        with:
          name: "${{ matrix.NEST_BUILD_TYPE }}-build-${{ matrix.os }}-${{ matrix.cpp_compiler }}"
          path: |
            build/**
            result/**

  build_conda:
    if: false
    needs: [build_linux]
    uses: conda-forge/nest-simulator-feedstock/.github/workflows/nest_trigger.yml@f9a89c898b4481931fe6b587c05547b42e758e46
    with:
      # see https://docs.github.com/en/actions/learn-github-actions/contexts#github-context
      commit_name: ${{ github.ref }}
      commit_hash: ${{ github.sha }}
<|MERGE_RESOLUTION|>--- conflicted
+++ resolved
@@ -110,19 +110,61 @@
           ./vale -v
           ./vale doc
 
-<<<<<<< HEAD
-  lychee:
-=======
   copyright_headers:
->>>>>>> 1fbe2c0c
-    runs-on: "ubuntu-20.04"
-    steps:
-      - name: "Checkout repository content"
-        uses: actions/checkout@v2
-        with:
-          fetch-depth: 0
-
-<<<<<<< HEAD
+    runs-on: "ubuntu-20.04"
+    steps:
+      - name: "Checkout repository content"
+        uses: actions/checkout@v2
+        with:
+          fetch-depth: 0
+
+      - name: "Set up Python 3.x"
+        uses: actions/setup-python@v2
+        with:
+          python-version: 3.9
+
+      - name: "Install dependencies"
+        run: |
+          pip install pydocstyle
+
+      - name: "Check copyright headers..."
+        run: |
+          python build_support/check_copyright_headers.py
+
+  unused_names:
+    runs-on: "ubuntu-20.04"
+    steps:
+      - name: "Checkout repository content"
+        uses: actions/checkout@v2
+        with:
+          fetch-depth: 0
+
+      - name: "Set up Python 3.x"
+        uses: actions/setup-python@v2
+        with:
+          python-version: 3.9
+
+      - name: "Install dependencies"
+        run: |
+          pip install pydocstyle
+
+      - name: "Check for unused nest::names..."
+        run: |
+          python build_support/check_unused_names.py
+
+  forbidden_types:
+    runs-on: "ubuntu-20.04"
+    steps:
+      - name: "Checkout repository content"
+        uses: actions/checkout@v2
+        with:
+          fetch-depth: 0
+
+      - name: "Check for forbidden types..."
+        run: |
+          ./build_support/check_forbidden_types.sh
+
+    lychee:
       - name: "Install dependencies"
         run: |
           #sudo apt install python3-docutils
@@ -138,53 +180,6 @@
           # https://docs.github.com/en/actions/security-guides/automatic-token-authentication#about-the-github_token-secret
           # to overcome rate limiting
           GITHUB_TOKEN: ${{ secrets.GITHUB_TOKEN }}
-=======
-      - name: "Set up Python 3.x"
-        uses: actions/setup-python@v2
-        with:
-          python-version: 3.9
-
-      - name: "Install dependencies"
-        run: |
-          pip install pydocstyle
-
-      - name: "Check copyright headers..."
-        run: |
-          python build_support/check_copyright_headers.py
-
-  unused_names:
-    runs-on: "ubuntu-20.04"
-    steps:
-      - name: "Checkout repository content"
-        uses: actions/checkout@v2
-        with:
-          fetch-depth: 0
-
-      - name: "Set up Python 3.x"
-        uses: actions/setup-python@v2
-        with:
-          python-version: 3.9
-
-      - name: "Install dependencies"
-        run: |
-          pip install pydocstyle
-
-      - name: "Check for unused nest::names..."
-        run: |
-          python build_support/check_unused_names.py
-
-  forbidden_types:
-    runs-on: "ubuntu-20.04"
-    steps:
-      - name: "Checkout repository content"
-        uses: actions/checkout@v2
-        with:
-          fetch-depth: 0
-
-      - name: "Check for forbidden types..."
-        run: |
-          ./build_support/check_forbidden_types.sh
->>>>>>> 1fbe2c0c
 
   pydocstyle:
     runs-on: "ubuntu-20.04"
